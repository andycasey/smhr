
#!/usr/bin/env python
# -*- coding: utf-8 -*-

""" Model for fitting synthetic spectra to spectral data. """

from __future__ import (division, print_function, absolute_import,
                        unicode_literals)

__all__ = ["SpectralSynthesisModel"]

import logging
import itertools
import numpy as np
import scipy.optimize as op
import scipy.interpolate
from collections import OrderedDict
from six import string_types, iteritems
from scipy.ndimage import gaussian_filter

from .base import BaseSpectralModel
from smh import utils
from smh.specutils import Spectrum1D
from smh.photospheres.abundances import asplund_2009 as solar_composition
# HACK TODO REVISIT SOLAR SCALE: Read from session defaults?


logger = logging.getLogger(__name__)


def _fix_rt_abundances(rt_abundances):
    rt_abundances = rt_abundances.copy()
    for key in rt_abundances:
        if np.isnan(rt_abundances[key]):
            rt_abundances[key] = -9.0
    return rt_abundances
    
def approximate_spectral_synthesis(model, centroids, bounds, rt_abundances={},
                                   isotopes={}):

    # Generate spectra at +/- the initial bounds. For all elements.
    species \
        = [utils.element_to_species(e) for e in model.metadata["elements"]]
    N = len(species)
    try:
        centroids[0]
    except IndexError:
        centroids = centroids * np.ones(N)

    calculated_abundances = np.array(list(
        itertools.product(*[[c-bounds, c, c+bounds] for c in centroids])))

    # Explicitly specified abundances
    # np.nan goes to -9.0
    rt_abundances = _fix_rt_abundances(rt_abundances)

    # Group syntheses into 5 where possible.
    M, K = 5, calculated_abundances.shape[0]
    fluxes = None
    for i in range(1 + int(K / M)):
        abundances = {}
        for j, specie in enumerate(species):
            abundances[specie] = calculated_abundances[M*i:M*(i + 1), j]

        # Include explicitly specified abundances.
        abundances.update(rt_abundances)
        print(abundances)

        spectra = model.session.rt.synthesize(
            model.session.stellar_photosphere, 
            model.transitions, abundances=abundances,
            isotopes=isotopes,
            twd=model.session.twd) # TODO other kwargs?

        dispersion = spectra[0][0]
        if fluxes is None:
            fluxes = np.nan * np.ones((K, dispersion.size))

        for j, spectrum in enumerate(spectra):
            fluxes[M*i + j, :] = spectrum[1]

    def call(*parameters):
        print(*parameters)
        N = len(model.metadata["elements"])
        if len(parameters) < N:
            raise ValueError("missing parameters")

        flux = scipy.interpolate.griddata(calculated_abundances, fluxes, 
            np.array(parameters[:N]).reshape(-1, N)).flatten()
        return (dispersion, flux)

    # Make sure the function works, otherwise fail early so we can debug.
    assert np.isfinite(call(*centroids)[1]).all()

    return call


class SpectralSynthesisModel(BaseSpectralModel):

<<<<<<< HEAD
    def __init__(self, session, transitions, elements, **kwargs):
=======
    def __init__(self, session, transition_hashes, elements,
                 what_species=None, what_wavelength=None, what_expot=None, what_loggf=None,
                 **kwargs):
>>>>>>> 9416d80e
        """
        Initialize a class for modelling spectra with synthesis.

        :param session:
            The session that this spectral model will be associated with.

        :param transitions:
            A linelist containing atomic data for this model.
        
        :param elements:
            The element(s) to be measured from the data.

        :param what_species:
            Specify this synthesis is associated with only some species of its elements
        :param what_wavelength:
            Specify this synthesis should be labeled with specific wavelength
        :param what_expot:
            Specify this synthesis should be labeled with specific expot
        :param what_loggf:
            Specify this synthesis should be labeled with specific loggf
        """
        
        super(SpectralSynthesisModel, self).__init__(session, transitions,
            **kwargs)

        # Initialize metadata with default fitting values.
        self.metadata.update({
            "mask": [],
            "window": 1, 
            "continuum_order": 1,
            "velocity_tolerance": 5,
            "smoothing_kernel": True,
            "initial_abundance_bounds": 1,
            "elements": self._verify_elements(elements),
            "species": self._verify_species(elements, what_species),
            "rt_abundances": {},
            "manual_continuum": 1.0,
            "manual_sigma_smooth":0.15,
            "manual_rv":0.0
        })

        # Set the model parameter names based on the current metadata.
        self._update_parameter_names()
        self._verify_transitions()

        # Set rt_abundances to have all the elements with nan
        unique_elements = np.unique(np.array(self.transitions["elem1"]))
        unique_elements = np.concatenate([unique_elements,np.array(np.unique(self.transitions["elem2"]))])
        logger.debug(unique_elements)
        logger.debug(type(unique_elements))
        unique_elements = np.unique(unique_elements)
        
        rt_abundances = {}
        for elem in unique_elements:
            if elem in ["","H"]: continue
            if elem in self.elements: continue
            assert elem in utils.periodic_table, elem
            rt_abundances[elem] = np.nan
        self.metadata.update({"rt_abundances": rt_abundances})

        if len(self.elements) == 1:
            # Which of these lines is in the line list?
            matches = (self.transitions["elem1"] == self.elements[0])

            if not np.any(matches):
                self._repr_element = ", ".join(self.elements)
            else:
                unique_species = np.unique(self.transitions["element"][matches])
                if len(unique_species) == 1:
                    self._repr_element = unique_species[0]
                else:
                    self._repr_element = ", ".join(self.elements)
        else:
            # Many elements fitted simultaneously.
            self._repr_element = ", ".join(self.elements)

        if "Fe" not in elements:
            self.metadata["use_for_stellar_parameter_inference"] = False

        ## Set some display variables
        if what_wavelength is not None:
            self._wavelength = what_wavelength
        if what_expot is None: what_expot = np.nan
        if what_loggf is None: what_loggf = np.nan
        self._expot = what_expot
        self._loggf = what_loggf

        return None

    @property
    def expot(self):
        ## TODO for most syntheses this is well-defined
        return self._expot
    
    @property
    def loggf(self):
        ## TODO for most syntheses the combined loggf is well-defined
        return self._loggf

    def _verify_elements(self, elements):
        """
        Verify that the atomic or molecular transitions associated with this
        class are valid.

        :param elements:
            The element(s) (string or list-type of strings) that will be
            measured in this model.
        """

        # Format the elements and then check that all are real.
        if isinstance(elements, string_types):
            elements = [elements]

        elements = [str(element).title() for element in elements]
        transitions = self.transitions
        for element in elements:
            # Is the element real?
            if element not in utils.periodic_table:
                raise ValueError("element '{}' is not valid".format(element))

            # Is it in the transition list?
            if  element not in transitions["elem1"] \
            and element not in transitions["elem2"]:
                raise ValueError(
                    "element '{0}' does not appear in the transition list"\
                        .format(element))

        return elements


    def _verify_species(self, elements, what_species=None):
        # Format the elements and then check that all are real.
        if isinstance(elements, string_types):
            elements = [elements]

        elements = [str(element).title() for element in elements]
        species = []
        transitions = self.transitions
        for element in elements:
            # Get the species associated with this element
            ii = np.logical_or(
                transitions["elem1"] == element,
                transitions["elem2"] == element)

            # Note plurality/singularity of specie/species.
            # APJ modified to remove isotopes in species
            specie = transitions[ii]["species"]
            specie = (specie*10).astype(int)/10.0
            specie = list(np.unique(specie))
            if what_species is not None:
                for s in specie[::-1]: # go backwards to remove properly
                    if s not in what_species: specie.remove(s)
            species.append(specie)

        return species
        

    def _initial_guess(self, spectrum, **kwargs):
        """
        Return an initial guess about the model parameters.

        :param spectrum:
            The observed spectrum.
        """

        # Potential parameters:
        # elemental abundances, continuum coefficients, smoothing kernel,
        # velocity offset

        defaults = {
            "sigma_smooth": self.metadata["manual_sigma_smooth"], #0.1,
            "vrad": self.metadata["manual_rv"]
        }
        p0 = []
        for parameter in self.parameter_names:
            default = defaults.get(parameter, None)
            if default is not None:
                p0.append(default)

            elif parameter.startswith("log_eps"):
                # The elemental abundances are in log_epsilon format.
                # If the value was already fit, we use that as the initial guess
                # Otherwise, we assume a scaled-solar initial value based on the stellar [M/H]

                # Elemental abundance.
                element = parameter.split("(")[1].rstrip(")")

                try:
                    fitted_result = self.metadata["fitted_result"]
                except KeyError:
                    # Assume scaled-solar composition.
                    p0.append(solar_composition(element) + \
                        self.session.metadata["stellar_parameters"]["metallicity"])
                else:
                    p0.append(fitted_result[0][parameter])
                
            elif parameter.startswith("c"):
                # Continuum coefficient.
                p0.append((0, 1)[parameter == "c0"])

            else:
                raise ParallelUniverse("this should never happen")

        return np.array(p0)


    def _update_parameter_names(self):
        """
        Update the model parameter names based on the current metadata.
        """

        bounds = {}
        parameter_names = []

        # Abundances of different elements to fit simultaneously.
        parameter_names.extend(
            ["log_eps({0})".format(e) for e in self.metadata["elements"]])

        # Radial velocity?
        vt = abs(self.metadata["velocity_tolerance"] or 0)
        if vt > 0:
            rv_mid = self.metadata["manual_rv"]
            parameter_names.append("vrad")
            bounds["vrad"] = [rv_mid-vt, rv_mid+vt]

        # Continuum coefficients?
        parameter_names += ["c{0}".format(i) \
            for i in range(self.metadata["continuum_order"] + 1)]

        # Gaussian smoothing kernel?
        if self.metadata["smoothing_kernel"]:
            # TODO: Better init of this
            smooth_mid = self.metadata["manual_sigma_smooth"]
            bounds["sigma_smooth"] = (-5, +5)
            parameter_names.append("sigma_smooth")

        self._parameter_bounds = bounds
        self._parameter_names = parameter_names
        return True


    def fit(self, spectrum=None, **kwargs):
        """
        Fit a synthesised model spectrum to the observed spectrum.

        :param spectrum: [optional]
            The observed spectrum to fit the synthesis spectral model. If None
            is given, this will default to the normalized rest-frame spectrum in
            the parent session.
        """

        # Check the observed spectrum for validity.
        spectrum = self._verify_spectrum(spectrum)

        # Update internal metadata with any input parameters.
        # Ignore additional parameters because other BaseSpectralModels will
        # have different input arguments.
        for key in set(self.metadata).intersection(kwargs):
            self.metadata[key] = kwargs.pop(key)

        # Update the parameter names in case they have been updated due to the
        # input kwargs.
        self._update_parameter_names()
        
        # Build a mask based on the window fitting range, and prepare the data.
        mask = self.mask(spectrum)
        x, y = spectrum.dispersion[mask], spectrum.flux[mask]
        yerr, absolute_sigma = ((1.0/spectrum.ivar[mask])**0.5, True)
        if not np.all(np.isfinite(yerr)):
            yerr, absolute_sigma = (np.ones_like(x), False)

        # Get a bad initial guess.
        p0 = self._initial_guess(spectrum, **kwargs)

        cov, bounds = None, self.metadata["initial_abundance_bounds"]

        # We allow the user to specify their own function to decide if the
        # approximation is good.
        tolerance_metric = kwargs.pop("tolerance_metric",
            lambda t, a, y, yerr, abs_sigma: np.nansum(np.abs(t - a)) < 0.05)

        # Here we set a hard bound limit where linear interpolation must be OK.
        while bounds > 0.01: # dex
            central = p0[:len(self.metadata["elements"])]
            approximater \
                = approximate_spectral_synthesis(self, central, bounds, 
                                                 rt_abundances=self.metadata["rt_abundances"],
                                                 isotopes=self.session.metadata["isotopes"])

            def objective_function(x, *parameters):
                synth_dispersion, intensities = approximater(*parameters)
                return self._nuisance_methods(
                    x, synth_dispersion, intensities, *parameters)
                
            p_opt, p_cov = op.curve_fit(objective_function, xdata=x, ydata=y,
                    sigma=yerr, p0=p0, absolute_sigma=absolute_sigma)

            # At small bounds it can be difficult to estimate the Jacobian.
            # So if it is correctly approximated once then we keep that in case
            # things screw up later, since it provides a conservative estimate.
            if cov is None or np.isfinite(p_cov).any():
                cov = p_cov.copy()

            # Is the approximation good enough?
            model_y = self(x, *p_opt)
            close_enough = tolerance_metric(
                model_y,                        # Synthesised
                objective_function(x, *p_opt),  # Approxsised
                y, yerr, absolute_sigma)

            if close_enough: break
            else:
                bounds /= 2.0
                p0 = p_opt.copy()

                logger.debug("Dropping bounds to {} because approximation was "
                             "not good enough".format(bounds))

        # Use (p_opt, cov) not (p_opt, p_cov)

        # Make many draws from the covariance matrix.
        draws = kwargs.pop("covariance_draws", 100)
        percentiles = kwargs.pop("percentiles", (2.5, 97.5))
        if np.all(np.isfinite(cov)):
            p_alt = np.random.multivariate_normal(p_opt, cov, size=draws)
            model_yerr = model_y - np.percentile(
                [objective_function(x, *_) for _ in p_alt], percentiles, axis=0)
        else:
            p_alt = np.nan * np.ones((draws, p_opt.size))
            model_yerr = np.nan * np.ones((2, x.size))
        model_yerr = np.max(np.abs(model_yerr), axis=0)
        
        # Calculate chi-square for the points that we modelled.
        ivar = spectrum.ivar[mask]
        if not np.any(np.isfinite(ivar)): ivar = 1
        residuals = y - model_y
        chi_sq = residuals**2 * ivar

        dof = np.isfinite(chi_sq).sum() - len(p_opt) - 1
        chi_sq = np.nansum(chi_sq)

        x, model_y, model_yerr, residuals = self._fill_masked_arrays(
            spectrum, x, model_y, model_yerr, residuals)

        fitting_metadata = {
            "model_x": x,
            "model_y": model_y,
            "model_yerr": model_yerr,
            "residual": residuals,
            "chi_sq": chi_sq,
            "dof": dof,
            "abundances": p_opt[:len(self.elements)]
        }

        # Convert result to ordered dict.
        named_p_opt = OrderedDict(zip(self.parameter_names, p_opt))
        self.metadata["fitted_result"] = (named_p_opt, cov, fitting_metadata)
        self.metadata["is_acceptable"] = True
        if "vrad" in self.parameter_names:
            self.metadata["manual_rv"] = named_p_opt["vrad"]
        if "sigma_smooth" in self.parameter_names:
            self.metadata["manual_sigma_smooth"] = named_p_opt["sigma_smooth"]
        
        return self.metadata["fitted_result"]


    def export_fit(self, synth_fname, data_fname, parameters_fname):
        self._update_parameter_names()
        spectrum = self._verify_spectrum(None)
        try:
            (named_p_opt, cov, meta) = self.metadata["fitted_result"]
        except KeyError:
            print("Please run a fit first!")
            return None
        ## Write synthetic spectrum
        # take the mean of the two errors for simplicity
        if len(meta["model_yerr"].shape) == 1:
            ivar = (meta["model_yerr"])**-2.
        elif len(meta["model_yerr"].shape) == 2:
            assert meta["model_yerr"].shape[0] == 2, meta["model_yerr"].shape
            ivar = (np.nanmean(meta["model_yerr"], axis=0))**-2.
        synth_spec = Spectrum1D(meta["model_x"], meta["model_y"], ivar)
        synth_spec.write(synth_fname)
        
        ## Write data only in the mask range
        mask = self.mask(spectrum)
        x, y, ivar = spectrum.dispersion[mask], spectrum.flux[mask], spectrum.ivar[mask]
        data_spec = Spectrum1D(x, y, ivar)
        data_spec.write(data_fname)
        
        ## Write out all fitting parameters
        with open(parameters_fname, "w") as fp:
            ## Fitted abundances
            fp.write("----------Fit Abundances----------\n")
            for elem, abund in zip(self.elements, meta["abundances"]):
                fp.write("{} {:.3f}\n".format(elem, abund))
            fp.write("\n")
            fp.write("----------Fixed Abundances----------\n")
            for elem, abund in iteritems(self.metadata["rt_abundances"]):
                fp.write("{} {:.3f}\n".format(elem, abund))
            fp.write("\n")
            fp.write("p_opt: {}\n".format(named_p_opt))
            fp.write("cov: {}\n".format(cov))
            fp.write("\n")
            fp.write("----------Parameters----------\n")
            for key, value in iteritems(self.metadata):
                if key=="rt_abundances": continue
                if key=="fitted_result": continue
                fp.write("{}: {}\n".format(key, value))
            for key, value in iteritems(meta):
                if key in ['chi_sq','dof']:
                    fp.write("{}: {}\n".format(key, value))
            fp.write("\n")
            fp.write("----------Isotopes----------\n")
            fp.write(str(self.session.metadata["isotopes"]))
            fp.write("\n")
        return None
    
    def update_fit_after_parameter_change(self, synthesize=False):
        """
        After manual parameter change, update fitting metadata 
        for plotting purposes.
        This somewhat messes up the state, but if you are trying to
        fiddle manually you probably don't care about those anyway.
        
        :param synthesize:
            Not implemented. Eventually should not recalc synth every time.
            But have to figure out when you need to recalc synth,
            and where to store the synth.
        """
        self._update_parameter_names()
        spectrum = self._verify_spectrum(None)
        try:
            (named_p_opt, cov, meta) = self.metadata["fitted_result"]
        except KeyError:
            print("Please run a fit first!")
            return None
        model_x = meta["model_x"]
        model_y = self(model_x, *named_p_opt.values())
        model_yerr = np.nan * np.ones((2, model_x.size))
        residuals = (meta["residual"] + meta["model_y"]) - model_y
        model_x, model_y, model_yerr, residuals = self._fill_masked_arrays(
            spectrum, model_x, model_y, model_yerr, residuals)
        meta["model_y"] = model_y
        meta["model_yerr"] = model_yerr
        meta["residual"] = residuals
        return None

    def __call__(self, dispersion, *parameters):
        """
        Generate data at the dispersion points, given the parameters.

        :param dispersion:
            An array of dispersion points to calculate the data for.

        :param *parameters:
            Keyword arguments of the model parameters and their values.
        """

        # Parse the elemental abundances, because they need to be passed to
        # the synthesis routine.
        abundances = {}
        names =  self.parameter_names
        for name, parameter in zip(names, parameters):
            if name.startswith("log_eps"):
                element = name.split("(")[1].rstrip(")")
                abundances[utils.element_to_species(element)] = parameter
            else: break # The log_eps abundances are always first.

        rt_abundances = _fix_rt_abundances(self.metadata["rt_abundances"])
        abundances.update(rt_abundances)

        # Produce a synthetic spectrum.
        synth_dispersion, intensities, meta = self.session.rt.synthesize(
            self.session.stellar_photosphere, self.transitions,
            abundances=abundances, 
            isotopes=self.session.metadata["isotopes"],
            twd=self.session.twd)[0] # TODO: Other RT kwargs......

        return self._nuisance_methods(
            dispersion, synth_dispersion, intensities, *parameters)


    def _nuisance_methods(self, dispersion, synth_dispersion, intensities,
        *parameters):
        """
        Apply nuisance operations (convolution, continuum, radial velocity, etc)
        to a model spectrum.

        Attempts to use model parameters for continuum, smoothing, and radial velocity.
        If those are not there, uses self.metadata["manual_<x>"] where
        <x> = "continuum", "sigma_smooth", and "rv" respectively.

        :param dispersion:
            The dispersion points to evaluate the model at.

        :param synth_dispersion:
            The model dispersion points.

        :param intensities:
            The intensities at the model dispersion points.

        :param *parameters:
            The model parameter values.

        :returns:
            A convolved, redshifted model with multiplicatively-entered
            continuum.
        """

        # Continuum.
        names = self.parameter_names
        O = self.metadata["continuum_order"]
        if 0 > O:
            continuum = 1 * self.metadata["manual_continuum"]
        else:
            continuum = np.polyval([parameters[names.index("c{}".format(i))] \
                for i in range(O + 1)][::-1], synth_dispersion)

        model = intensities * continuum

        # Smoothing.
        try: # If in parameters to vary, use that
            sigma_smooth = parameters[names.index("sigma_smooth")]
        except (IndexError, ValueError): # Otherwise, use manual value
            sigma_smooth = self.metadata["manual_sigma_smooth"]
        # Scale value by pixel diff.
        kernel = abs(sigma_smooth)/np.mean(np.diff(synth_dispersion))
        if kernel > 0:
            model = gaussian_filter(model, kernel)

        try:
            v = parameters[names.index("vrad")]
        except ValueError:
            v = self.metadata["manual_rv"]

        #print("smooth: {:.4f}, rv: {:.4f}".format(sigma_smooth,v))
        # Interpolate the model spectrum onto the requested dispersion points.
        return np.interp(dispersion, synth_dispersion * (1 + v/299792458e-3), 
            model, left=1, right=1)


    """
    def abundances(self):
        "
        Calculate the abundances (model parameters) given the current stellar
        parameters in the parent session.
        "

        #_ self.fit(self.session.normalized_spectrum)

        # Parse the abundances into the right format.
        raise NotImplementedError("nope")
    """
        <|MERGE_RESOLUTION|>--- conflicted
+++ resolved
@@ -97,13 +97,9 @@
 
 class SpectralSynthesisModel(BaseSpectralModel):
 
-<<<<<<< HEAD
-    def __init__(self, session, transitions, elements, **kwargs):
-=======
-    def __init__(self, session, transition_hashes, elements,
+    def __init__(self, session, transitions, elements,
                  what_species=None, what_wavelength=None, what_expot=None, what_loggf=None,
                  **kwargs):
->>>>>>> 9416d80e
         """
         Initialize a class for modelling spectra with synthesis.
 
