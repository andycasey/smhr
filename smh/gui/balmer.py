#!/usr/bin/env python
# -*- coding: utf-8 -*-

""" Balmer line widget. """

from __future__ import (division, print_function, absolute_import,
                        unicode_literals)


import multiprocessing as mp
import numpy as np
import sys
import time
from glob import glob
from matplotlib.ticker import MaxNLocator
<<<<<<< HEAD
from PySide2 import QtCore, QtGui
=======
from PyQt5 import (QtCore, QtGui as QtGui2, QtWidgets as QtGui)
>>>>>>> 2d956f45
from scipy import interpolate

from smh.balmer import BalmerLineModel
from smh.specutils import Spectrum1D


import mpl


if sys.platform == "darwin":
        
    # See http://successfulsoftware.net/2013/10/23/fixing-qt-4-for-mac-os-x-10-9-mavericks/
    substitutes = [
        (".Lucida Grande UI", "Lucida Grande"),
        (".Helvetica Neue DeskInterface", "Helvetica Neue")
    ]
    for substitute in substitutes:
        QtGui2.QFont.insertSubstitution(*substitute)


def unique_indices(a):
    b = np.ascontiguousarray(a).view(
        np.dtype((np.void, a.dtype.itemsize * a.shape[1])))
    _, idx = np.unique(b, return_index=True)

    return idx


_BALMER_LINE_MODEL = None

class Worker(QtCore.QThread):

    updateProgress = QtCore.Signal(int, int)

    def __init__(self, parent, **kwargs):
        super(Worker, self).__init__(**kwargs)
        self.parent = parent


    def run(self):

        # Initialize a thread to do the fitting.
        spectrum_index = self.parent.observed_spectra_labels.index(
            self.parent.combo_spectrum_selected.currentText())
        spectrum = self.parent.observed_spectra[spectrum_index]

        # Build pipe/queue.
        queue = mp.Queue()

        global _BALMER_LINE_MODEL
        process = mp.Process(target=_BALMER_LINE_MODEL.infer, args=(spectrum, ),
            kwargs={"mp_queue": queue})
        process.start()

        set_range = True
        while True:
            
            completed, total = queue.get()

            # Set the initial range as required.
            self.updateProgress.emit(completed, 1 + total)
            
            if completed == total:
                break

        # Get the final result.
        # TODO: Could this be too big for the queue?
        self.result = queue.get()

        queue.close()
        process.join()

        # Ensure the inference is finished and saved to the model before we
        # trigger the next pane to show.
        self.updateProgress.emit(1 + total, 1 + total)

        return None


class BalmerLineFittingDialog(QtGui.QDialog):

    __balmer_line_names = ("H-α", "H-β", "H-γ", "H-δ")
    __balmer_line_wavelengths = (6563, 4861, 4341, 4102)

    # Only use \alpha-enhanced models
    __balmer_line_wildmasks = (
        "models/*_alpha04_alf/*.prf",
        "models/*_alpha04_bet/*.prf",
        "models/*_alpha04_gam/*.prf",
        "models/*_alpha04_del/*.prf"
    )

    # Use all available models
    __balmer_line_wildmasks = (
        "models/*_alf/*.prf",
        "models/*_bet/*.prf",
        "models/*_gam/*.prf",
        "models/*_del/*.prf"
    )

    _default_option_metadata = {
        "redshift": True,
        "smoothing": False,
        "continuum": False,
        "bounds": {}
    }

    def __init__(self, observed_spectra, observed_spectra_labels=None, 
        session=None, callbacks=None, **kwargs):
        """
        Initialise a dialog to infer stellar parameters from Balmer line models.

        :param observed_spectra:
            A list-like of observed spectra that may contain any Balmer lines.

        :param observed_spectra_labels: [optional]
            If given, this should be a list-like object the same length as
            `observed_spectra` and give labels to describe the orders in those
            spectra. If `None` is given, the observed spectra will be named as
            "Order N".

        :param session: [optional]
            If the observed_spectra are associated with a parent session, then
            providing that session here will allow the results of any Balmer-
            line fitting to be saved to the session.

        :param callbacks: [optional]
            A list-like of functions to execute when the dialog is closed.
        """

        super(BalmerLineFittingDialog, self).__init__(**kwargs)
        
        if isinstance(observed_spectra, Spectrum1D):
            observed_spectra = [observed_spectra]

        elif not isinstance(observed_spectra, (list, tuple, np.ndarray)) \
        or not all([isinstance(s, Spectrum1D) for s in observed_spectra]):
            raise TypeError(
                "observed spectra must be a Spectrum1D "
                "or a list-like of Spectrum1D")


        if observed_spectra_labels is not None:
            if len(observed_spectra_labels) != len(observed_spectra):
                raise ValueError("number of observed spectra does not match the"
                    " number of observed spectra labels ({} != {})".format(
                        len(observed_spectra_labels), len(observed_spectra)))

            if len(set(observed_spectra_labels)) < len(observed_spectra_labels):
                raise ValueError("observed spectra labels must be unique")

        else:
            observed_spectra_labels = ["Order {}".format(i) \
                for i in range(1, 1 + len(observed_spectra))]

        # Save information to object.
        self.observed_spectra = observed_spectra
        self.observed_spectra_labels = observed_spectra_labels
        self.callbacks = callbacks or []
        self.session = session

        # Identify Balmer lines in the given data.
        self._identify_balmer_lines()


        # Start creating GUI.
        self.setGeometry(800, 600, 800, 600)
        self.move(QtGui.QApplication.desktop().screen().rect().center() \
            - self.rect().center())
        self.setWindowTitle("Balmer-line fitting")

        sp = QtGui.QSizePolicy(
            QtGui.QSizePolicy.MinimumExpanding, 
            QtGui.QSizePolicy.MinimumExpanding)
        sp.setHeightForWidth(self.sizePolicy().hasHeightForWidth())
        self.setSizePolicy(sp)

        self.layout = QtGui.QVBoxLayout()
        self.setLayout(self.layout)

        # Add panes.
        self._add_pane_1()
        self._add_pane_3()
        self._add_pane_4()

        self.show_pane(0)
        
        # Populate widgets.
        self.populate_widgets()

        if session is not None:

            # Loading default values from session.
            session_settings = session.setting(("balmer_line_fitting", ), {})
            if session_settings:
                # Set the balmer line first.
                index = session_settings["balmer_line_index"]
                self.combo_balmer_line_selected.setCurrentIndex(index)

                # Set the order index.
                index = session_settings["spectrum_index"]
                self.combo_spectrum_selected.setCurrentIndex(index)

                # Update the metadata.
                self.metadata.update(session_settings["metadata"])

                # Update the table options.
                N = self.metadata["continuum_order"]
                self.p1_model_options.beginResetModel()
                self.p1_model_options.model()._parameters \
                    += ["c{}".format(i) for i in range(1 + int(N))]
                self.p1_model_options.model().endResetModel()

                # Update the masks.
                self.p1_figure.dragged_masks \
                    = [] + session_settings.get("masks", [])
            
                self.p1_figure._draw_dragged_masks()

        return None



    def _add_pane_1(self):
        """ Add the first pane of widgets to the dialog window. """

        self.p1 = QtGui.QWidget()
        self.layout.addWidget(self.p1)

        # Panel 1
        p1_vbox = QtGui.QVBoxLayout()
        self.p1.setLayout(p1_vbox)


        hbox = QtGui.QHBoxLayout()
        self.combo_balmer_line_selected = QtGui.QComboBox(self)

        hbox.addWidget(self.combo_balmer_line_selected)
        hbox.addItem(QtGui.QSpacerItem(
            20, 20, QtGui.QSizePolicy.Maximum, QtGui.QSizePolicy.Minimum))

        self.combo_spectrum_selected = QtGui.QComboBox(self)
        hbox.addWidget(self.combo_spectrum_selected)
        hbox.addItem(QtGui.QSpacerItem(
            40, 20, QtGui.QSizePolicy.Expanding, QtGui.QSizePolicy.Minimum))
        p1_vbox.addLayout(hbox)

        line = QtGui.QFrame(self)
        line.setFrameShape(QtGui.QFrame.HLine)
        line.setFrameShadow(QtGui.QFrame.Sunken)
        p1_vbox.addWidget(line)

        # Model options table and group.
        hbox = QtGui.QHBoxLayout()
        gp = QtGui.QGroupBox(self)
        gp.setTitle("Model options")
        gp.setMinimumSize(QtCore.QSize(0, 0))
        vbox = QtGui.QVBoxLayout(gp)

        self.p1_model_options = QtGui.QTableView(gp)
        sp = QtGui.QSizePolicy(
            QtGui.QSizePolicy.Preferred, QtGui.QSizePolicy.Expanding)
        sp.setHorizontalStretch(0)
        sp.setVerticalStretch(0)
        sp.setHeightForWidth(self.p1_model_options.sizePolicy().hasHeightForWidth())
        self.p1_model_options.setSizePolicy(sp)
        self.p1_model_options.setMinimumSize(QtCore.QSize(300, 16777215))
        self.p1_model_options.setMaximumSize(QtCore.QSize(300, 16777215))
        self.p1_model_options.setEditTriggers(
            QtGui.QAbstractItemView.CurrentChanged)
        self.p1_model_options.setModel(BalmerLineOptionsTableModel(self))
        self.p1_model_options.horizontalHeader().setSectionResizeMode(
            QtGui.QHeaderView.Stretch)

        # First column should be fixed for the checkbox.
        self.p1_model_options.horizontalHeader().setSectionResizeMode(
            0, QtGui.QHeaderView.Fixed)
        self.p1_model_options.horizontalHeader().resizeSection(0, 30) # MAGIC


        vbox.addWidget(self.p1_model_options)
        hbox.addWidget(gp)

        self.p1_figure = mpl.MPLWidget(None, tight_layout=True, matchbg=self)
        sp = QtGui.QSizePolicy(
            QtGui.QSizePolicy.Expanding, QtGui.QSizePolicy.Expanding)
        sp.setHorizontalStretch(0)
        sp.setVerticalStretch(0)
        sp.setHeightForWidth(self.p1_figure.sizePolicy().hasHeightForWidth())
        self.p1_figure.setSizePolicy(sp)
        hbox.addWidget(self.p1_figure)


        p1_vbox.addLayout(hbox)

        line = QtGui.QFrame(self)
        line.setFrameShape(QtGui.QFrame.HLine)
        line.setFrameShadow(QtGui.QFrame.Sunken)
        p1_vbox.addWidget(line)


        hbox = QtGui.QHBoxLayout()
        self.p1_save_settings_as_default = QtGui.QPushButton(self)
        self.p1_save_settings_as_default.setText("Save settings as default")
        self.p1_save_settings_as_default.setFocusPolicy(QtCore.Qt.NoFocus)
        if self.session is None:
            self.p1_save_settings_as_default.setEnabled(False)
        hbox.addWidget(self.p1_save_settings_as_default)

        hbox.addItem(QtGui.QSpacerItem(
            40, 20, QtGui.QSizePolicy.Expanding, QtGui.QSizePolicy.Minimum))

        self.p1_sample_posterior = QtGui.QPushButton(self)
        self.p1_sample_posterior.setText("Sample posterior")
        self.p1_sample_posterior.setFocusPolicy(QtCore.Qt.NoFocus)
        hbox.addWidget(self.p1_sample_posterior)
        
        p1_vbox.addLayout(hbox)


        # Initialize widgets that do not depend on the input spectra.
        for name, wavelength \
        in zip(self.__balmer_line_wavelengths, self.__balmer_line_names):
            self.combo_balmer_line_selected.addItem(
                u"{} ({} Å)".format(name, wavelength))

        self.combo_balmer_line_selected.setFocus()

        ax = self.p1_figure.figure.add_subplot(111)
        ax.plot([], [], c="k", drawstyle="steps-mid", zorder=10)
        ax.plot([], [], c="#666666", linestyle="-", zorder=-1)
        ax.xaxis.set_major_locator(MaxNLocator(5))
        ax.yaxis.set_major_locator(MaxNLocator(5))
        ax.set_xlabel(u"Wavelength [Å]")
        ax.set_ylabel(u"Flux")

        ax.xaxis.set_visible(False)
        ax.yaxis.set_visible(False)

        self.p1_figure.enable_drag_to_mask(ax)
        self.p1_figure.enable_interactive_zoom()


        self.metadata = {}
        self.metadata.update(self._default_option_metadata)

        # Signals.
        self.combo_balmer_line_selected.currentIndexChanged.connect(
            self.updated_balmer_line_selected)
        self.combo_spectrum_selected.currentIndexChanged.connect(
            self.updated_spectrum_selected)
        self.p1_save_settings_as_default.clicked.connect(self.save_settings_as_default)
        self.p1_sample_posterior.clicked.connect(self.show_third_pane)

        
        # Create worker.
        self.worker = Worker(self)
        self.worker.updateProgress.connect(self.setProgress)

        return None



    def setProgress(self, completed, total):
        """
        Update the sampling progress bar in the third panel.

        :param completed:
            The number of items completed.

        :param total:
            The number of items to be completed.
        """

        self.p3_progressbar.setRange(1, total)
        self.p3_progressbar.setValue(completed)
        if completed == total:
            self.show_pane(2)
            self.populate_widgets_in_pane4()

        return None


    def _add_pane_3(self):
        """
        Add pane 3, an intermediate pane while we are sampling the posterior.
        """

        self.p3 = QtGui.QWidget()
        self.layout.addWidget(self.p3)

        # Pane 3
        p3_layout = QtGui.QGridLayout()
        self.p3.setLayout(p3_layout)

        p3_layout.addItem(QtGui.QSpacerItem(20, 40, QtGui.QSizePolicy.Minimum, 
            QtGui.QSizePolicy.Expanding), 0, 1, 1, 1)
        self.p3_progressbar = QtGui.QProgressBar(self)
        self.p3_progressbar.setFocusPolicy(QtCore.Qt.NoFocus)
        p3_layout.addWidget(self.p3_progressbar, 2, 1, 1, 1)

        p3_layout.addItem(QtGui.QSpacerItem(40, 20, QtGui.QSizePolicy.Expanding,
            QtGui.QSizePolicy.Minimum), 2, 2, 1, 1)
        p3_layout.addItem(QtGui.QSpacerItem(40, 20, QtGui.QSizePolicy.Expanding,
            QtGui.QSizePolicy.Minimum), 2, 0, 1, 1)
        self.p3_label = QtGui.QLabel(self)
        self.p3_label.setText("Sampling posterior")
        self.p3_label.setAlignment(QtCore.Qt.AlignCenter)
        p3_layout.addWidget(self.p3_label, 1, 1, 1, 1)
        p3_layout.addItem(QtGui.QSpacerItem(20, 40, QtGui.QSizePolicy.Minimum, 
            QtGui.QSizePolicy.Expanding), 3, 1, 1, 1)


        return None


    def _add_pane_4(self):
        """
        Add pane 4 to show inference results from Balmer line models.
        """

        self.p4 = QtGui.QWidget()
        self.layout.addWidget(self.p4)

        p4_layout = QtGui.QVBoxLayout()
        self.p4.setLayout(p4_layout)

        # Two figures in two groups.
        self.p4_tabs = QtGui.QTabWidget(self)
        self.p4_tabs.setTabPosition(QtGui.QTabWidget.North)
        self.p4_tabs.setUsesScrollButtons(False)


        self.p4_figure_posterior = mpl.MPLWidget(None, tight_layout=True, matchbg=self)
        sp = QtGui.QSizePolicy(
            QtGui.QSizePolicy.Expanding, QtGui.QSizePolicy.Expanding)
        sp.setHorizontalStretch(0)
        sp.setVerticalStretch(0)
        sp.setHeightForWidth(self.p4_figure_posterior.sizePolicy().hasHeightForWidth())
        self.p4_figure_posterior.setSizePolicy(sp)

        self.p4_tabs.addTab(self.p4_figure_posterior, "Posterior")


        self.p4_figure_projection = mpl.MPLWidget(None, tight_layout=True, matchbg=self)
        sp = QtGui.QSizePolicy(
            QtGui.QSizePolicy.Expanding, QtGui.QSizePolicy.Expanding)
        sp.setHorizontalStretch(0)
        sp.setVerticalStretch(0)
        sp.setHeightForWidth(self.p4_figure_projection.sizePolicy().hasHeightForWidth())
        self.p4_figure_projection.setSizePolicy(sp)

        self.p4_tabs.addTab(self.p4_figure_projection, "Projection")


        p4_layout.addWidget(self.p4_tabs)

        # Hbox for lower buttons.

        hbox = QtGui.QHBoxLayout()

        # Save to session
        self.p4_btn_save_to_session = QtGui.QPushButton(self)
        self.p4_btn_save_to_session.setFocusPolicy(QtCore.Qt.NoFocus)
        self.p4_btn_save_to_session.setText("Save result to session")
        hbox.addWidget(self.p4_btn_save_to_session)

        hbox.addItem(QtGui.QSpacerItem(
            20, 20, QtGui.QSizePolicy.Expanding, QtGui.QSizePolicy.Minimum))

        # Close.
        self.p4_btn_close = QtGui.QPushButton(self)
        self.p4_btn_close.setText("Close")
        hbox.addWidget(self.p4_btn_close)

        p4_layout.addLayout(hbox)

        # Signals.
        if self.session is None:
            self.p4_btn_save_to_session.setEnabled(False)

        self.p4_btn_save_to_session.clicked.connect(self.save_to_session)
        self.p4_btn_close.clicked.connect(self.close)

        # Axes.
        #ax = self.p4_figure_spectrum.figure.add_subplot(111)
        for i in range(1, 5):
            self.p4_figure_posterior.figure.add_subplot(2, 2, i)

        ax = self.p4_figure_projection.figure.add_subplot(111)
        ax.plot([], [], c="k", drawstyle="steps-mid", zorder=10)
        ax.xaxis.set_major_locator(MaxNLocator(5))
        ax.yaxis.set_major_locator(MaxNLocator(5))
        ax.set_xlabel(u"Wavelength [Å]")
        ax.set_ylabel(u"Flux")

        return None


    def save_settings_as_default(self):

        # Things to save:
        # - which line to use
        # - which order index to save
        # - Redshift? 
        #   - Bounds
        # - Macroturbulence?
        #   - bounds
        # - Continuum?
        #   - Bounds

        # Set them to the parent session.
        self.session.update_default_setting((("balmer_line_fitting", )), {
            "balmer_line_index": self.combo_balmer_line_selected.currentIndex(),
            "spectrum_index": self.combo_spectrum_selected.currentIndex(),
            "metadata": self.metadata.copy(),
            "masks": self.p1_figure.dragged_masks,
        })

        # Inform.
        QtGui.QMessageBox.information(self, "Settings saved",
            "Settings saved as default for future sessions.")

        return True



    def save_to_session(self):
        """ Save the inference results to the session. """

        default_text = self.combo_balmer_line_selected.currentText()
        self.session.metadata.setdefault("balmer_line_fits", {})

        while True:

            # Ask for a name for this result.
            result_name, ok = QtGui.QInputDialog.getText(self, "Result name",
                "Specify a name for this result:", text=default_text)

            if not ok \
            or result_name not in self.session.metadata["balmer_line_fits"]:
                break

            # This result_name already exists in the session.
            # Ask the user to overwrite.
            flags = QtGui.QMessageBox.StandardButton.Yes
            flags |= QtGui.QMessageBox.StandardButton.No
            response = QtGui.QMessageBox.question(self, "Overwrite",
                "A result named '{}' already exists. Overwrite?".format(
                    result_name), flags)

            if response == QtGui.QMessageBox.Yes:
                break

            else:
                # Go back and ask again.
                default_text = result_name
                continue

        if not ok:
            return False

        global _BALMER_LINE_MODEL
        self.session.metadata["balmer_line_fits"][result_name] \
            = [_BALMER_LINE_MODEL]

        QtGui.QMessageBox.information(self, "Success",
            "Results saved to session.")

        return True


    def closeEvent(self, event):
        """
        Perform any requested callbacks before letting the widget close.

        :param event:
            The close event.
        """

        for callback in self.callbacks:
            callback()

        event.accept()
        return None


    def _identify_balmer_lines(self):
        """ Identify the Balmer lines in the spectra provided. """

        spectra_indices = []
        for wavelength in self.__balmer_line_wavelengths:

            spectrum_indices = []
            # Look for this wavelength in all of the spectra we have.
            for i, spec in enumerate(self.observed_spectra):    
                if spec.dispersion.max() >= wavelength >= spec.dispersion.min():
                    spectrum_indices.append(i)
            spectra_indices.append(spectrum_indices)

        self._balmer_line_indices = spectra_indices
        return spectra_indices



    def populate_widgets(self):
        """ Populate widgets based on information available in the session. """

        # Which Balmer lines are available, and in which spectral orders?
        first_available = None
        for i, indices in enumerate(self._balmer_line_indices):

            # If there are no orders containing this Balmer line, set the option
            # to disabled.
            item = self.combo_balmer_line_selected.model().item(i)
            is_available = len(indices) > 0
            item.setEnabled(is_available)

            if is_available:
                first_available = first_available or i

        # Select the first available Balmer line, which will trigger the
        # spectra available to be updated.
        if first_available is not None:
            self.combo_balmer_line_selected.setCurrentIndex(first_available)

        return None


    def show_first_pane(self):
        self.show_pane(0)
        return None




    def show_third_pane(self):
        """
        Show the progress pane during posterior sampling, the third in the series.
        """

        index = self.combo_balmer_line_selected.currentIndex()
        model_wildmask = "smh/balmer/{}".format(
            self.__balmer_line_wildmasks[index])

        global _BALMER_LINE_MODEL
        _BALMER_LINE_MODEL = BalmerLineModel(glob(model_wildmask),
            redshift=self.metadata["redshift"],
            smoothing=self.metadata["smoothing"],
            continuum_order=self.metadata.get("continuum_order", -1) \
                if self.metadata["continuum"] else -1,
            mask=[] + self.p1_figure.dragged_masks,
            bounds=self.metadata["bounds"])

        self.show_pane(1)
        
        self.worker.start()

        return None



    def populate_widgets_in_pane4(self):
        """
        Populate the figure widgets in pane 4 with results from the inference.
        """

        global _BALMER_LINE_MODEL
        _BALMER_LINE_MODEL._inference_result = self.worker.result

        # Show the posterior!
        axes = np.array(self.p4_figure_posterior.figure.axes)

        parameters = ("TEFF", "LOGG", "MH", "ALPHA_MH")

        for i, (ax, parameter) in enumerate(zip(axes, parameters)):

            (map_value, u_pos, u_neg), (x, pdf) \
                = _BALMER_LINE_MODEL.marginalized_posteriors[parameter]

            print(parameter, map_value, u_pos, u_neg)
            if x.size > 1:

                # TODO: Interpolate the PDF.
                ax.scatter(x, pdf, facecolor="#666666", s=50)
                
                ax.set_xlim(x[0], x[-1])

            ax.set_xlabel(parameter)

            if parameter == "TEFF":
                title = r"${{{0:.0f}}}^{{+{1:.0f}}}_{{{2:.0f}}}$"
            else:
                title = r"${{{0:.2f}}}^{{+{1:.2f}}}_{{{2:.2f}}}$"

            ax.set_title(title.format(map_value, u_pos, u_neg))

        self.p4_figure_posterior.draw()


        

        # Draw the data in P4self.
        spectrum_index = self.observed_spectra_labels.index(
            self.combo_spectrum_selected.currentText())
        spectrum = self.observed_spectra[spectrum_index]

        _BALMER_LINE_MODEL.plot_projection(spectrum, 
            ax=self.p4_figure_projection.figure.axes[0],
            sample_cov=100)

        # Draw the MAP results.
        self.p4_figure_projection.draw()

        return None



    def draw_grid_points(self):
        """
        Draw the model grid points.
        """

        model = _BALMER_LINE_MODEL

        # Find out how many unique points we will need around each 2D point.
        N, M = (1, model.stellar_parameters.shape[0])
        indices = unique_indices(model.stellar_parameters[:, :2])
        for index in indices:

            point = model.stellar_parameters[index, :2]
            match = np.all(model.stellar_parameters[:, :2] == point, axis=1)

            N = max([N, match.sum()])

        
        theta = 360./N
        r_fraction = 0.25 # fraction between grid points.
    
        r_x, r_y = 10, 0.02
        #assert 4 > model.stellar_parameters.shape[1] \
        #    or np.unique(model.stellar_parameters[:, -1])


        # Calculate (x, y) positions based on things.
        k, xyz = (0, np.nan * np.ones((M, 3)))
        for index in indices:

            point = model.stellar_parameters[index, :2]
            match = np.all(model.stellar_parameters[:, :2] == point, axis=1)

            x, y = point
            for j, feh in enumerate(model.stellar_parameters[match, 2]):

                offset_x = r_x * np.cos(j * theta/180. * np.pi + np.pi/2)
                offset_y = r_y * np.sin(j * theta/180. * np.pi + np.pi/2)

                xyz[k] = [point[0] + offset_x, point[1] + offset_y, feh]
                k += 1


        ax = self.p2_figure_grid.figure.axes[0]
        ax.scatter(xyz[:, 0], xyz[:, 1], c=xyz[:, 2])
        self.p2_figure_grid.draw()

        #raise a




    def show_pane(self, index):

        panes = [self.p1, self.p3, self.p4]
        pane_to_show = panes.pop(index)

        for pane in panes:
            pane.setVisible(False)

        pane_to_show.setVisible(True)

        return True


    def updated_balmer_line_selected(self):
        """ The Balmer line selected has been updated. """

        # If we had already selected a spectrum (e.g., a rest-frame normalized
        # one) and the new Balmer line is in that spectrum too, we should keep
        # that selection.
        current_spectrum_selected = self.combo_spectrum_selected.currentText()

        self.combo_spectrum_selected.clear()

        selected_spectrum_index = None
        selected_balmer_index = self.combo_balmer_line_selected.currentIndex()
        for j, idx in enumerate(self._balmer_line_indices[selected_balmer_index]):

            spectrum_text = self.observed_spectra_labels[idx]
            self.combo_spectrum_selected.addItem(spectrum_text)

            if spectrum_text == current_spectrum_selected:
                selected_spectrum_index = j

        self.combo_spectrum_selected.setCurrentIndex(
            selected_spectrum_index or 0)

        return None


    def updated_spectrum_selected(self):
        """ The spectrum to use for model fitting has been updated. """

        # Get the spectrum.
        try:
            spectrum_index = self.observed_spectra_labels.index(
                self.combo_spectrum_selected.currentText())

        except ValueError:
            return None

        spectrum = self.observed_spectra[spectrum_index]

        # Either show the entire spectrum, or just around the Balmer line if the
        # order goes on for >1000 Angstroms.
        limits = (spectrum.dispersion.min(), spectrum.dispersion.max())
        limits = (limits[0] - 0.05 * np.ptp(limits), limits[1] + 0.05 * np.ptp(limits))

        # Update the spectrum figure.
        ax = self.p1_figure.figure.axes[0]
        ax.lines[0].set_data(np.array([spectrum.dispersion, spectrum.flux]))

        ax.set_xlim(limits)
        ax.set_ylim(0, 1.1 * np.nanmax(spectrum.flux))

        ax.xaxis.set_visible(True)
        ax.yaxis.set_visible(True)

        # Show the location of the currently selected Balmer line.
        wavelength = self.__balmer_line_wavelengths[
            self.combo_balmer_line_selected.currentIndex()]
        ax.lines[1].set_data(np.array([
            [wavelength, wavelength],
            [-1e8, +1e8]
        ]))

        # Clear the zoom history.
        self.p1_figure._clear_zoom_history()

        # TODO: Draw uncertainties.

        # TODO: Draw masks.
        self.p1_figure.draw()

        return None



class BalmerLineModelParametersTableModel(QtCore.QAbstractTableModel):


    def __init__(self, parent, *args):
        super(BalmerLineModelParametersTableModel, self).__init__(parent, *args)
        self.parent = parent


    def rowCount(self, parent):
        global _BALMER_LINE_MODEL
        if _BALMER_LINE_MODEL is None:
            return 0
        else:
            return len(_BALMER_LINE_MODEL.parameter_names)

    def columnCount(self, parent):
        return 1


    def headerData(self, index, orientation, role):

        if orientation == QtCore.Qt.Vertical \
        and role == QtCore.Qt.DisplayRole:

            global _BALMER_LINE_MODEL
            parameter = _BALMER_LINE_MODEL.parameter_names[index]

            translation = {
                "redshift": "Radial velocity [km/s]",
                "smoothing": "Macroturbulence [km/s]",
                "c0": "Continuum, c0"
            }.get(parameter, "                    {}".format(parameter))

            return translation

        return None


    def data(self, index, role):
        if not index.isValid() or role != QtCore.Qt.DisplayRole:
            return None
        return 0.0


    def flags(self, index):
        if not index.isValid():
            return None

        return QtCore.Qt.ItemIsEnabled|QtCore.Qt.ItemIsEditable




class BalmerLineOptionsTableModel(QtCore.QAbstractTableModel):

    _max_continuum_order = 30
    _parameters = ["redshift", "smoothing", "continuum"]

    def __init__(self, parent, *args):
        super(BalmerLineOptionsTableModel, self).__init__(parent, *args)
        self.parent = parent


    def rowCount(self, parent):
        return len(self._parameters)

    def columnCount(self, parent):
        return 3


    def setData(self, index, value, role):

        if index.column() == 0:
            try:
                parameter = self._parameters[index.row()]

            except IndexError:
                return False

            value = bool(value)

            # Continuum is a special case.
            if index.row() == 2:
                self.beginResetModel()
                if value:

                    N, is_ok = QtGui.QInputDialog.getItem(None, 
                        "Continuum order", "Specify continuum order:", 
                        ["{:.0f}".format(i) \
                            for i in range(1 + self._max_continuum_order)])

                    if not is_ok or int(N) > self._max_continuum_order:
                        return False

                    self._parameters.extend(
                        ["c{}".format(i) for i in range(1 + int(N))])
                    self.parent.metadata["continuum_order"] = int(N)

                else:
                    self._parameters = self._parameters[:3]

                self.endResetModel()

            elif not value and parameter in self.parent.metadata["bounds"]:

                self.beginResetModel()
                del self.parent.metadata["bounds"][parameter]
                self.parent.metadata[parameter] = bool(value)

                self.endResetModel()
                return True

            self.parent.metadata[parameter] = bool(value)
            return True

        else:
            parameter = self._parameters[index.row()]
            self.parent.metadata["bounds"].setdefault(parameter, [None, None])

            try:
                value = float(value)

            except:
                return False

            else:
                # Check bound is less than other bound.
                bounds = self.parent.metadata["bounds"][parameter]
                if (index.column() == 1 and bounds[1] is not None \
                    and value >= bounds[1]) \
                or (index.column() == 2 and bounds[0] is not None \
                    and value <= bounds[0]):
                    raise ValueError("bounds must be (lower, upper)")

                if not np.isfinite(value):
                    return False

                self.parent.metadata["bounds"][parameter][index.column() - 1] \
                    = value
                
            return True

        return False


    def headerData(self, index, orientation, role):

        if orientation == QtCore.Qt.Vertical \
        and role == QtCore.Qt.DisplayRole:

            translation = {
                "redshift": "Radial velocity [km/s]",
                "smoothing": "Macroturbulence [km/s]",
                "continuum": "Continuum",
            }.get(self._parameters[index], None)

            return translation or "        c{}".format(index - 3)

        elif orientation == QtCore.Qt.Horizontal \
        and role == QtCore.Qt.DisplayRole:
            return ["", "Lower\nbound", "Upper\nbound"][index]
        return None


    def flags(self, index):
        if not index.isValid():
            return None

        if index.column() == 0 and index.row() < 3:
            return  QtCore.Qt.ItemIsEnabled|\
                    QtCore.Qt.ItemIsUserCheckable

        elif index.column() == 0 and index.row() >= 3:
            return QtCore.Qt.NoItemFlags

        else:
            parameter = self._parameters[index.row()]
            if index.row() > 2 or self.parent.metadata[parameter]:
                return QtCore.Qt.ItemIsEnabled|QtCore.Qt.ItemIsEditable
            else:
                return QtCore.Qt.NoItemFlags
        return None



    def data(self, index, role):
        if not index.isValid():
            return None

        if index.column() == 0 and index.row() < 3 \
        and role in (QtCore.Qt.DisplayRole, QtCore.Qt.CheckStateRole):

            value = self.parent.metadata[self._parameters[index.row()]]
            if role == QtCore.Qt.CheckStateRole:
                return QtCore.Qt.Checked if value else QtCore.Qt.Unchecked

            else:
                return None
        
        elif index.column() == 0 and index.row() >= 3 \
        and role == QtCore.Qt.DisplayRole:
            return ""


        if role != QtCore.Qt.DisplayRole:
            return None

        # Look for bound information.
        bounds = self.parent.metadata["bounds"].get(
            self._parameters[index.row()], (None, None))

        value = bounds[index.column() - 1]
        if value is None:
            return "None"

        elif value == np.inf:
            return u"+inf"

        elif value == -np.inf:
            return u"-inf"

        else:
            return "{}".format(value)

        return "None"










if __name__ == "__main__":

    import sys

    # This is just for development testing.
    try:
        app = QtGui.QApplication(sys.argv)

    except RuntimeError:
        None

    # Load some spectra.
    spectra = [] + \
        Spectrum1D.read("/Users/arc/Downloads/hd122563_1blue_multi_090205_oldbutgood.fits") + \
        Spectrum1D.read("/Users/arc/Downloads/hd122563_1red_multi_090205_oldbutgood.fits") + \
        [Spectrum1D.read("smh/balmer/hd122563.fits")]

    for spectrum in spectra[:-1]:
        spectrum._dispersion = (1 + +52.1/299792.458) * spectrum.dispersion

    #spectra = [Spectrum1D.read("hd140283.fits")]
    #spectra = [Spectrum1D.read("/Users/arc/research/fe-rich-stars/sm0342-2842.rest.fits")]
    
    sigma = 0.01 * np.ones_like(spectra[-1].dispersion)
    spectra[-1]._ivar = sigma**(-2)

    from smh import Session
    session = Session.load("hd122563.smh")

    window = BalmerLineFittingDialog(spectra,
        observed_spectra_labels=["Order {}".format(i) for i in range(1, len(spectra))] + ["Normalized rest-frame spectrum"],
        session=session)

    window.exec_()

    


<|MERGE_RESOLUTION|>--- conflicted
+++ resolved
@@ -13,11 +13,7 @@
 import time
 from glob import glob
 from matplotlib.ticker import MaxNLocator
-<<<<<<< HEAD
-from PySide2 import QtCore, QtGui
-=======
-from PyQt5 import (QtCore, QtGui as QtGui2, QtWidgets as QtGui)
->>>>>>> 2d956f45
+from PySide2 import (QtCore, QtGui as QtGui2, QtWidgets as QtGui)
 from scipy import interpolate
 
 from smh.balmer import BalmerLineModel
