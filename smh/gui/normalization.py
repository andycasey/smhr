#!/usr/bin/env python
# -*- coding: utf-8 -*-

""" The normalization tab in Spectroscopy Made Hard """

from __future__ import (division, print_function, absolute_import,
                        unicode_literals)

__all__ = ["NormalizationTab"]

import logging
import numpy as np
import sys
<<<<<<< HEAD
from PySide2 import QtCore, QtGui
=======
from PyQt5 import (QtCore, QtGui as QtGui2, QtWidgets as QtGui)
>>>>>>> 2d956f45
from time import time

from matplotlib import gridspec

import mpl

# This is a bad idea, but it's April 1st.
from style_utils import wavelength_to_hex


logger = logging.getLogger(__name__)

c = 299792458e-3 # km/s

# The minimum time (in seconds) between a mouse click/release to differentiate
# a single click from a double click
DOUBLE_CLICK_INTERVAL = 0.1 # MAGIC HACK

# The pixel tolerance to select and remove an additional point.
PIXEL_PICKER_TOLERANCE = 30 # MAGIC HACK


def dict_updated(default, new, exclude=None):
    updated = {}
    exclude = exclude or ()
    for key, value in default.items():
        if key in new and key not in exclude and new[key] != value:
            updated[key] = (value, new[key])
    return updated


class NormalizationTab(QtGui.QWidget):

    def __init__(self, parent):
        """
        Create a tab for the normalization of spectra.
        
        :param parent:
            The parent widget.
        """

        super(NormalizationTab, self).__init__(parent)
        self.parent = parent

        # Establish the GUI for this tab.
        sp = QtGui.QSizePolicy(QtGui.QSizePolicy.MinimumExpanding, 
            QtGui.QSizePolicy.MinimumExpanding)
        sp.setHeightForWidth(self.sizePolicy().hasHeightForWidth())
        self.setSizePolicy(sp)

        # Create a top-level horizontal layout to contain a MPL figure and
        # a vertical layout of settings..
        tab_layout = QtGui.QHBoxLayout(self)
        tab_layout.setContentsMargins(20, 20, 20, 0)
        
        settings_widget = QtGui.QWidget()
        settings_layout = QtGui.QVBoxLayout(settings_widget)
        settings_widget.setFixedWidth(300)
        
        # Start the grid layout for the normalization tab.
        settings_grid_layout = QtGui.QGridLayout()

        # Normalization function.
        self.function_label = QtGui.QLabel(self)
        self.function_label.setText("Function")
        settings_grid_layout.addWidget(self.function_label, 0, 0, 1, 1)
        
        # Put the normalization function combo box in a horizontal layout with 
        # a spacer.
        hbox = QtGui.QHBoxLayout()
        hbox.addItem(QtGui.QSpacerItem(
            40, 20, QtGui.QSizePolicy.Expanding, QtGui.QSizePolicy.Minimum))
        self.function = QtGui.QComboBox(self)
        self.function.setObjectName("norm_function")
        hbox.addWidget(self.function)
        settings_grid_layout.addLayout(hbox, 0, 1, 1, 1)

        for each in ("polynomial", "spline"):
            self.function.addItem(each.title())

        # Normalization function order.
        self.order_label = QtGui.QLabel(self)
        self.order_label.setText("Order")
        settings_grid_layout.addWidget(self.order_label, 1, 0, 1, 1)
        
        # Put the normalization order combo box in a horizontal layout with a
        # spacer
        hbox = QtGui.QHBoxLayout()
        hbox.addItem(QtGui.QSpacerItem(
            40, 20, QtGui.QSizePolicy.Expanding, QtGui.QSizePolicy.Minimum))
        self.order = QtGui.QComboBox(self)
        self.order.setMaximumSize(QtCore.QSize(50, 16777215))
        self.order.setObjectName("norm_order")
        hbox.addWidget(self.order)
        settings_grid_layout.addLayout(hbox, 1, 1, 1, 1)

        orders = range(1, 10)
        for order in orders:
            self.order.addItem("{0:.0f}".format(order))

        # Maximum number of iterations.
        self.max_iter_label = QtGui.QLabel(self)
        self.max_iter_label.setText("Maximum iterations")
        settings_grid_layout.addWidget(self.max_iter_label, 2, 0, 1, 1)

        # Put the maxium number of iterations in a horizontal layout with a 
        # spacer.
        hbox = QtGui.QHBoxLayout()
        hbox.addItem(QtGui.QSpacerItem(
            40, 20, QtGui.QSizePolicy.Expanding, QtGui.QSizePolicy.Minimum))
        self.norm_max_iter = QtGui.QComboBox(self)
        self.norm_max_iter.setMaximumSize(QtCore.QSize(50, 16777215))
        self.norm_max_iter.setObjectName("norm_norm_max_iter")
        hbox.addWidget(self.norm_max_iter)
        settings_grid_layout.addLayout(hbox, 2, 1, 1, 1)

        norm_max_iters = range(1, 10)
        for iteration in norm_max_iters:
            self.norm_max_iter.addItem("{0:.0f}".format(iteration))


        # Low sigma clipping.
        self.low_sigma_clip_label = QtGui.QLabel(self)
        self.low_sigma_clip_label.setText("Low sigma clip")
        settings_grid_layout.addWidget(self.low_sigma_clip_label, 3, 0, 1, 1)

        # Put the low sigma line edit box in a horizontal layout with a spacer.
        hbox = QtGui.QHBoxLayout()
        hbox.setContentsMargins(-1, -1, 5, -1)
        hbox.addItem(QtGui.QSpacerItem(
            40, 20, QtGui.QSizePolicy.Expanding, QtGui.QSizePolicy.Minimum))
        self.low_sigma_clip = QtGui.QLineEdit(self)
        self.low_sigma_clip.setMaximumSize(QtCore.QSize(40, 16777215))
        self.low_sigma_clip.setAlignment(QtCore.Qt.AlignCenter)
        self.low_sigma_clip.setObjectName("norm_low_sigma_clip")
        self.low_sigma_clip.setValidator(
            QtGui2.QDoubleValidator(0, 1000, 2, self.low_sigma_clip))

        hbox.addWidget(self.low_sigma_clip)
        settings_grid_layout.addLayout(hbox, 3, 1, 1, 1)


        # High sigma clipping.
        self.high_sigma_clip_label = QtGui.QLabel(self)
        self.high_sigma_clip_label.setText("High sigma clip")
        settings_grid_layout.addWidget(self.high_sigma_clip_label, 4, 0, 1, 1)

        # Put the high sigma line edit box in a horizontal layout with a spacer.
        hbox = QtGui.QHBoxLayout()
        hbox.setContentsMargins(-1, -1, 5, -1)
        hbox.addItem(QtGui.QSpacerItem(
            40, 20, QtGui.QSizePolicy.Expanding, QtGui.QSizePolicy.Minimum))
        self.high_sigma_clip = QtGui.QLineEdit(self)
        self.high_sigma_clip.setMaximumSize(QtCore.QSize(40, 16777215))
        self.high_sigma_clip.setAlignment(QtCore.Qt.AlignCenter)
        self.high_sigma_clip.setObjectName("norm_high_sigma_clip")
        self.high_sigma_clip.setValidator(
            QtGui2.QDoubleValidator(0, 1000, 2, self.high_sigma_clip))
        hbox.addWidget(self.high_sigma_clip)
        settings_grid_layout.addLayout(hbox, 4, 1, 1, 1)
        

        # Knot spacing.
        self.knot_spacing_label = QtGui.QLabel(self)
        settings_grid_layout.addWidget(self.knot_spacing_label, 5, 0, 1, 1)
        self.knot_spacing_label.setText(u"Knot spacing (Å)")

        # Put the knot spacing lint edit box in a horizontal layout with a spacer
        hbox = QtGui.QHBoxLayout()
        hbox.setContentsMargins(-1, -1, 5, -1)
        hbox.addItem(QtGui.QSpacerItem(
            40, 20, QtGui.QSizePolicy.Expanding, QtGui.QSizePolicy.Minimum))
        self.knot_spacing = QtGui.QLineEdit(self)
        self.knot_spacing.setMaximumSize(QtCore.QSize(40, 16777215))
        self.knot_spacing.setAlignment(QtCore.Qt.AlignCenter)
        self.knot_spacing.setValidator(
            QtGui2.QDoubleValidator(0, 10000, 0, self.knot_spacing))
        self.knot_spacing.setObjectName("norm_knot_spacing")
        hbox.addWidget(self.knot_spacing)
        settings_grid_layout.addLayout(hbox, 5, 1, 1, 1)

        # End of the grid in the normalization tab.
        settings_layout.addLayout(settings_grid_layout)

        # Add a label.
        label = QtGui.QLabel(self)
        label.setText("Global continuum mask:")
        settings_layout.addWidget(label)

        # Add options for continuum mask.
        hbox = QtGui.QHBoxLayout()
        self.continuum_mask = QtGui.QComboBox(self)
        self.continuum_mask.setObjectName("contiuum_mask")
        hbox.addWidget(self.continuum_mask)
        hbox.addItem(
            QtGui.QSpacerItem(40, 20, QtGui.QSizePolicy.Expanding,
                QtGui.QSizePolicy.Minimum))
        self.edit_continuum_masks = QtGui.QPushButton(self)
        self.edit_continuum_masks.setObjectName("edit_continuum_masks")
        self.edit_continuum_masks.setText("Edit masks..")
        hbox.addWidget(self.edit_continuum_masks)

        settings_layout.addLayout(hbox)

        # Add a 'normalize and stitch button'
        self.stitch_btn = QtGui.QPushButton(self)
        sp = QtGui.QSizePolicy(
            QtGui.QSizePolicy.MinimumExpanding, QtGui.QSizePolicy.Fixed)
        sp.setHorizontalStretch(0)
        sp.setVerticalStretch(0)
        sp.setHeightForWidth(self.stitch_btn.sizePolicy().hasHeightForWidth())
        self.stitch_btn.setSizePolicy(sp)
        self.stitch_btn.setMinimumSize(QtCore.QSize(250, 0))
        font = QtGui2.QFont()
        font.setBold(True)
        font.setWeight(75)
        self.stitch_btn.setFont(font)
        self.stitch_btn.setCursor(QtGui2.QCursor(QtCore.Qt.PointingHandCursor))
        self.stitch_btn.setDefault(True)
        self.stitch_btn.setObjectName("stitch_btn")
        self.stitch_btn.setText("Normalize and stitch orders")

        settings_layout.addWidget(self.stitch_btn)

        # Add a spacer.
        settings_layout.addItem(QtGui.QSpacerItem(
            40, 20, QtGui.QSizePolicy.Minimum, QtGui.QSizePolicy.Expanding))

        tab_layout.addWidget(settings_widget)

        # Create a matplotlib widget.
        self.norm_plot = mpl.MPLWidget(None, tight_layout=True, matchbg=self)
        sp = QtGui.QSizePolicy(
            QtGui.QSizePolicy.Expanding, QtGui.QSizePolicy.Expanding)
        sp.setHorizontalStretch(0)
        sp.setVerticalStretch(0)
        sp.setHeightForWidth(self.norm_plot.sizePolicy().hasHeightForWidth())
        self.norm_plot.setSizePolicy(sp)
        self.norm_plot.setFocusPolicy(QtCore.Qt.StrongFocus)

        self.order_slide = QtGui.QSlider(self)
        self.order_slide.setGeometry(QtCore.QRect(230, 200, 160, 22))
        self.order_slide.setOrientation(QtCore.Qt.Horizontal)
        self.order_slide.setFocusPolicy(QtCore.Qt.ClickFocus)
        self.order_slide.setMaximum(15)
        self.order_slide.setOrientation(QtCore.Qt.Horizontal)
        self.order_slide.setTickInterval(1)
        self.current_order_label = QtGui.QLabel(self)
        self.current_order_label.setText("")
        self.order_slide.valueChanged.connect(self.update_order_figure)

        vbox = QtGui.QVBoxLayout()
        vbox.addWidget(self.norm_plot)
        hbox = QtGui.QHBoxLayout()
        hbox.addWidget(self.order_slide)
        hbox.addWidget(self.current_order_label)
        vbox.addLayout(hbox)

        tab_layout.addLayout(vbox)

        # Set up the plot.
        gs = gridspec.GridSpec(2, 1, height_ratios=[3, 1])
        self.ax_order = self.norm_plot.figure.add_subplot(gs[0])
        # Line for the data.
        self.ax_order.plot([np.nan], [np.nan], c='k', zorder=3)#, drawstyle='steps-mid')
        # Line for the continuum.
<<<<<<< HEAD
        self.ax_order.plot([], [], linestyle="--", linewidth=2, c='r', zorder=4)
        # Points for the continuum knots.
        self.ax_order.plot([], [], 'o', mfc='none', mec='r', zorder=5, mew=1, ms=10)
=======
        self.ax_order.plot([np.nan], [np.nan], linestyle="--", linewidth=2, c='r', zorder=4)
>>>>>>> 2d956f45

        # Line for the neighbouring order(s) (joined by a NaN).
        self.ax_order.plot([np.nan], [np.nan], c='#666666', zorder=1, drawstyle='steps-mid')
        # Line for the neighbouring order(s) continuum (joined by a NaN)
        self.ax_order.plot([np.nan], [np.nan], c='b', zorder=2)

        # Additional point markers.
        self.ax_order.scatter([], [], facecolor="k", zorder=5, picker=5)

        self.ax_order.set_xticklabels([])
        self.ax_order.set_ylabel("Flux")

        self.ax_order_norm = self.norm_plot.figure.add_subplot(gs[1])
        self.ax_order_norm.axhline(1, linestyle=":", c="#666666", zorder=1)
        self.ax_order_norm.plot([np.nan], [np.nan], c='k', zorder=2)

        # TODO: Make (0, 1.2) a default view setting.
        self.ax_order_norm.set_ylim(0, 1.2)
        self.ax_order_norm.set_yticks([0, 0.5, 1.0])
        self.ax_order_norm.set_xlabel(u"Wavelength (Å)")

        self.norm_plot.draw()

        # Create signals.
        self.stitch_btn.clicked.connect(self.normalize_and_stitch)

        self.norm_plot.mpl_connect(
            "key_press_event", self.figure_key_press)
        self.norm_plot.mpl_connect(
            "button_press_event", self.figure_mouse_press)
        self.norm_plot.mpl_connect(
            "button_release_event", self.figure_mouse_release)

        # Zoom box
        #self.norm_plot.mpl_connect(
        #    "button_press_event", self.norm_plot.axis_right_mouse_press)
        #self.norm_plot.mpl_connect(
        #    "button_release_event", self.norm_plot.axis_right_mouse_release)
        #self.norm_plot.mpl_connect(
        #    "key_press_event", self.norm_plot.unzoom_on_z_press)
        self.norm_plot.enable_interactive_zoom()
        
        self.function.currentIndexChanged.connect(
            self.update_normalization_function)
        self.order.currentIndexChanged.connect(
            self.update_normalization_order)
        self.norm_max_iter.currentIndexChanged.connect(
            self.update_normalization_max_iterations)
        self.low_sigma_clip.textChanged.connect(
            self.update_low_sigma_clip)
        self.high_sigma_clip.textChanged.connect(
            self.update_high_sigma_clip)
        self.knot_spacing.textChanged.connect(self.update_knot_spacing)

        self.low_sigma_clip.textChanged.connect(self.check_state)
        self.high_sigma_clip.textChanged.connect(self.check_state)
        self.knot_spacing.textChanged.connect(self.check_state)

        return None


    def normalize_and_stitch(self):
        """
        Normalize any remaining orders, and stitch them together.
        """

        # Normalize any remaining orders.
        index = self.current_order_index 
        for i in range(len(self.parent.session.input_spectra)):
            self.update_order_index(i) # TODO: This is clumsy.
            self.fit_continuum(clobber=False)

        # Go back to original order.
        self.update_order_index(index)

        # Stitch and stack all orders.
        self.parent.session.stitch_and_stack()

        # Enable the menu-bar and the next three tabs.
        self.parent._menu_export_normalized_spectrum.setEnabled(True)
        self.parent.tabs.setTabEnabled(self.parent.tabs.indexOf(self) + 1, True)
        self.parent.tabs.setTabEnabled(self.parent.tabs.indexOf(self) + 2, True)
        self.parent.tabs.setTabEnabled(self.parent.tabs.indexOf(self) + 3, True)

        self.parent.stellar_parameters_tab.new_session_loaded()
        self.parent.chemical_abundances_tab.new_session_loaded()

        return None


    def check_state(self, *args, **kwargs):
        """
        Update the background color of a QLineEdit object based on whether the
        input is valid.
        """

        # TODO: Implement from
        # http://stackoverflow.com/questions/27159575/pyside-modifying-widget-colour-at-runtime-without-overwriting-stylesheet

        sender = self.sender()
        validator = sender.validator()
        state = validator.validate(sender.text(), 0)[0]
        if state == QtGui2.QValidator.Acceptable:
            color = 'none' # normal background color
        elif state == QtGui2.QValidator.Intermediate:
            color = '#fff79a' # yellow
        else:
            color = '#f6989d' # red
        sender.setStyleSheet('QLineEdit { background-color: %s }' % color)


    def figure_key_press(self, event):
        """
        Key press event in the normalization figure.
        """

        # Check if we are waiting for an exclusion region first
        # (This means the mouse has been clicked, but not released in-axis yet)
        try:
            self._exclude_selected_region_signal
        except AttributeError:
            None
        else:
            return None

        # Show a new order.
        if event.key in ("left", "right"):
            offset = 1 if event.key == "right" else -1
            self.order_slide.setValue(self.order_slide.value() + offset)
            self.update_order_figure()

            return None

        # Scale the continuum up/down.
        if event.key in ("up", "down"):
            scale = self._cache["input"].get("scale", 1.0)
            sign = +1 if event.key == "up" else -1

            self._cache["input"]["scale"] = scale + sign * 0.01

            self.fit_continuum(True)
            self.draw_continuum(True)

            return None


        # 'd': No normalization for this order.
        if event.key in ("d", "D"):
            try:
                idx, session = self.current_order_index, self.parent.session

            except AttributeError:
                return None

            session.metadata["normalization"]["continuum"][idx] = 1
            session.metadata["normalization"]["normalization_kwargs"][idx] = {}

            self.draw_continuum(True)

            return None


        # 'c': Clear the scale, excluded regions and points for this order.
        if event.key in "cC":
            for key in ("scale", "exclude", "additional_points"):
                if key in self._cache["input"]:
                    del self._cache["input"][key]

            # Force refit.
            self.fit_continuum(clobber=True)
            self.draw_continuum(refresh=False)
            self.update_continuum_mask(refresh=True)
            self.norm_plot.reset_zoom_limits()

            return True


        # 'r': Reset the zoom limits without refitting/clearing masks
        if event.key in "rR":
            self.norm_plot.reset_zoom_limits()
            self.draw_continuum(refresh=False)
            self.update_continuum_mask(refresh=True)

            return True


        # 'f': Refit without resetting the zoom limits
        if event.key in "fF":
            # Force refit.
            self.fit_continuum(clobber=True)
            self.draw_continuum(refresh=False)
            self.update_continuum_mask(refresh=True)

            return True


    def figure_mouse_press(self, event):
        """
        Function to handle event left clicks (single or double click).
        
        :param event:
            The matplotlib event signal.
        """
        
        # Add/remove an additional point?
        if event.dblclick:

            if event.button == 1:
                # Add a point.
                points = np.vstack([
                    self.ax_order.collections[0].get_offsets(),
                    [event.xdata, event.ydata]
                ])
                # TODO: set size by their weight?
                self.ax_order.collections[0].set_offsets(points)

            else:
                # Are we within <tolerance of a point?
                points = self.ax_order.collections[0].get_offsets()

                # Need to scale x-distance to convert to pixels.
                idx = self.current_order.dispersion.searchsorted(event.xdata)
                xscale = np.nanmean(
                    np.diff(self.current_order.dispersion[idx-5:idx+5]))

                """
                bbox = self.ax_order.get_window_extent().transformed(
                    self.norm_plot.dpi_scale_trans.inverted())
                width =  bbox.width * self.norm_plot.dpi
                height = bbox.height * self.norm_plot.dpi
                print(width, height)
                """
                # TODO: Fix this distance thing.

                distance = np.sqrt(
                      ((points[:, 0] - event.xdata)/xscale)**2 \
                    + (points[:, 1] - event.ydata)**2)
                
                if distance.size > 0:

                    index = np.argmin(distance)
                    if distance[index] < PIXEL_PICKER_TOLERANCE:
                        # Remove that point.
                        keep = np.ones(points.shape[0], dtype=bool)
                        keep[index] = False
                        self.ax_order.collections[0].set_offsets(points[keep])

                    else:
                        print("Closest point {} px away".format(distance[index]))

            # Update the cache.
            idx = self.current_order_index
            N = points.shape[0]
            # TODO: adhere to the knot weights
            self._cache["input"]["additional_points"] \
                = np.hstack((points, 100 * np.ones(N).reshape((N, 1))))
            self.fit_continuum(clobber=True)
            self.draw_continuum(refresh=True)

            return None
        
        if event.button != 1: return None
        # Single click.
        # Set up/update the excluded region.
        xmin, xmax, ymin, ymax = (event.xdata, np.nan, -1e8, +1e8)
        try:
            self._exclude_selected_region
        except AttributeError:
            self._exclude_selected_region = self.ax_order.axvspan(**{
                "xmin": xmin,
                "xmax": xmax,
                "ymin": ymin,
                "ymax": ymax,
                "facecolor": "r",
                "edgecolor": "none",
                "alpha": 0.25,
                "zorder": -1
            })

        else:
            self._exclude_selected_region.set_xy([
                [xmin, ymin],
                [xmin, ymax],
                [xmax, ymax],
                [xmax, ymin],
                [xmin, ymin]
            ])

        # Set the signal and the time.
        self._exclude_selected_region_signal = (
            time(),
            self.norm_plot.mpl_connect(
                "motion_notify_event", self.update_exclude_selected_region)
            )
        return None



    def figure_mouse_release(self, event):
        """
        A callback function that is executed when the left mouse button is released.
        This signal typically triggers the extent of a region to mask in the
        current order.

        :param event:
            The matplotlib event.
        """

        if event.button != 1: return None
        try:
            signal_time, signal_cid = self._exclude_selected_region_signal
        except AttributeError:
            return None
        
        xy = self._exclude_selected_region.get_xy()
        
        if event.xdata is None:
            # Out of axis; exclude based on the last known worthwhile position.
            xdata = xy[2, 0]
        else:
            xdata = event.xdata

        # If the two mouse events were within some time interval,
        # then we should not add a mask because those signals were probably
        # part of a double-click event.
        if  time() - signal_time > DOUBLE_CLICK_INTERVAL \
        and np.abs(xy[0,0] - xdata) > 0:
            
            # Update the cache with the new mask.
            _ =  self._cache["input"].get("exclude", np.array([]))
            _.shape = (-1, 2)
            self._cache["input"]["exclude"] = np.vstack((
                np.array([xy[0,0], xy[2, 0]]).reshape(-1, 2), _))

            # Fit and re-draw the continuum, and its mask.
            self.fit_continuum(clobber=True)
            self.update_continuum_mask(refresh=False)
            self.draw_continuum(refresh=False)

        xy[:, 0] = np.nan

        self._exclude_selected_region.set_xy(xy)
        self.norm_plot.mpl_disconnect(signal_cid)
        self.norm_plot.draw()
        del self._exclude_selected_region_signal
        return None


    def update_exclude_selected_region(self, event):
        """
        Update the visible selected exclusion region for this order. This
        function is linked to a callback for when the mouse position moves.

        :param event:
            The matplotlib motion event to show the current mouse position.
        """
        if event.xdata is None:
            return
        
        signal_time, signal_cid = self._exclude_selected_region_signal
        if time() - signal_time > DOUBLE_CLICK_INTERVAL: 
            
            data = self._exclude_selected_region.get_xy()

            # Update xmax.
            data[2:4, 0] = event.xdata
            self._exclude_selected_region.set_xy(data)

            self.norm_plot.draw()

        return None


    def _populate_widgets(self):
        """
        Populate the widgets with default settings, and a default figure view.
        """

        if self.parent.session is None:
            # No point populating the widgets with the default values from the
            # SMH file because these will be updated when a session is loaded.
            return

        keys = ("function", "order", "low_sigma_clip", "high_sigma_clip",
            "knot_spacing", "max_iterations")
        self._cache = {
            "input": {}
        }
        for key in keys:
            self._cache["input"][key] \
                = self.parent.session.setting(("normalization", key))

        # Continuum masks.
        self._cache["masks"] \
            = self.parent.session.setting(("normalization", "masks"))
        self._cache["default_mask"] \
            = self.parent.session.setting(("normalization", "default_mask")) \
                or self._cache["masks"].keys()[0]


        # Put these values into the widgets.
        self.low_sigma_clip.setText(
            str(self._cache["input"]["low_sigma_clip"]))
        self.high_sigma_clip.setText(
            str(self._cache["input"]["high_sigma_clip"]))
        self.knot_spacing.setText(str(
            self._cache["input"]["knot_spacing"]))

        functions = [self.function.itemText(i).lower() \
            for i in range(self.function.count())]
        self.function.setCurrentIndex(functions.index(
            self._cache["input"]["function"]))

        # Normalization order.
        orders = [int(self.order.itemText(i)) \
            for i in range(self.order.count())]
        self.order.setCurrentIndex(orders.index(
            self._cache["input"]["order"]))

        # Normalization maximum iterations.
        norm_max_iters = [int(self.norm_max_iter.itemText(i)) \
            for i in range(self.norm_max_iter.count())]
        self.norm_max_iter.setCurrentIndex(norm_max_iters.index(
            self._cache["input"]["max_iterations"]))

        # Mask names.
        for name in self._cache["masks"].keys():
            self.continuum_mask.addItem(name)

        self.continuum_mask.setCurrentIndex(
            list(self._cache["masks"].keys()).index(
                self._cache["default_mask"]))

        self.order_slide.setMaximum(len(self.parent.session.input_spectra) - 1)
        self.current_order_label.setText("Order 1 of {}".format(
            len(self.parent.session.input_spectra)))

        # Draw the widgets.
        try:
            self.order_slide.setValue(0)
            self.update_order_index(0)
            self.update_continuum_mask(refresh=False)
            self.fit_continuum(clobber=False)
            self.draw_order(refresh=False)
            self.draw_continuum(refresh=True)

        except (AttributeError, KeyError):
            # HACK
            # when loading a fresh session, it will skip all those blocks
            # I think this is okay?
            pass
        return None


    def update_rv_applied(self):
        """
        Make updates to the view when the radial velocity applied has been
        updated.
        """

        # Clear out the normalization in any other orders.
        N = len(self.parent.session.input_spectra)
        self.parent.session.metadata["normalization"] = {
            "continuum": [None] * N,
            "normalization_kwargs": [{}] * N
        }

        # Update the current order fit, and the view.
        self.update_order_index()
        self.update_continuum_mask(refresh=False)
        self.fit_continuum(clobber=True)
        self.draw_order(refresh=False)
        self.draw_continuum(refresh=True)

        return None



    def update_continuum_mask(self, refresh=False):
        """
        Draw the continuum mask (relevant for all orders).
        """

        ymin, ymax = (-1e8, 1e8)
        kwds = {
            "xmin": np.nan,
            "xmax": np.nan,
            "ymin": ymin,
            "ymax": ymax,
            "facecolor": "r",
            "edgecolor": "none",
            "alpha": 0.25,
            "zorder": -1
        }

        transform = lambda start, end, v=0: np.array([
                [start * (1 - v/c), ymin],
                [start * (1 - v/c), ymax],
                [end   * (1 - v/c), ymax],
                [end   * (1 - v/c), ymin],
                [start * (1 - v/c), ymin]
            ])

        mask = self._cache["masks"][self.continuum_mask.currentText()]

        # Any added regions to mask out? v-stack these
        try:
            self._masked_wavelengths
        except AttributeError:
            self._masked_wavelengths = []
            self._masked_wavelengths_norm = []

        # Different kind of masks: rest_wavelength, obs_wavelength, pixels
        # rest_wavelength
        # The obsered spectrum is shifted to be at rest, so the continuum masks
        # will also be in the rest frame. So we don't need to shift the
        # 'rest_wavelength' mask, but we do need to shift the 'obs_wavelength'
        # mask

        # Get the applied velocity to shift some masks.
        try:
            rv_applied = self.parent.session.metadata["rv"]["rv_applied"]
        except (AttributeError, KeyError):
            rv_applied = 0

        _ =self.parent.session.metadata["normalization"]["normalization_kwargs"]
        
        masked_regions = [
            np.array(mask.get("rest_wavelength", [])),
            np.array(mask.get("obs_wavelength", [])) * (1 - rv_applied/c),
            np.array(_[self.current_order_index].get("exclude", []))
        ]
        if "pixel" in mask:
            masked_regions.append(
                # MAGIC HACK
                self.current_order.dispersion[np.array(mask["pixel"])] + 1e-3
            )

        for each in masked_regions:
            each.shape = (-1, 2)

        masked_regions = np.vstack(masked_regions)

        # Remove duplicate masked regions.
        _ = np.ascontiguousarray(masked_regions).view(
            np.dtype((
                np.void, 
                masked_regions.dtype.itemsize * masked_regions.shape[1])))
        __, idx = np.unique(_, return_index=True)
        masked_regions = masked_regions[idx]

        i = 0
        for start, end in masked_regions:
            if i >= len(self._masked_wavelengths):
                # Create a polygon in the main axis.
                self._masked_wavelengths.append(
                    self.ax_order.axvspan(**kwds))

                # And for the normalization axis.
                self._masked_wavelengths_norm.append(
                    self.ax_order_norm.axvspan(**kwds))

            polygons = (
                self._masked_wavelengths[i],
                self._masked_wavelengths_norm[i]
            )
            for polygon in polygons:
                polygon.set_xy(transform(start, end))

            i += 1

        # Any leftover polygons?
        for polygon in self._masked_wavelengths[i:]:
            polygon.set_xy(transform(np.nan, np.nan))

        for polygon in self._masked_wavelengths_norm[i:]:
            polygon.set_xy(transform(np.nan, np.nan))


        if refresh:
            self.norm_plot.draw()
        return True



    def update_knot_spacing(self):
        """ Update the knot spacing. """
        knot_spacing = self.knot_spacing.text()
        if knot_spacing:
            self._cache["input"]["knot_spacing"] = float(knot_spacing)
            self.reset_input_style_defaults()
            self.fit_continuum(True, sender=self.knot_spacing)
            self.draw_continuum(True)
            
        return None
        

    def update_high_sigma_clip(self):
        """ Update the high sigma clip value. """
        high_sigma = self.high_sigma_clip.text()
        if high_sigma:
            try:
                self._cache["input"]["high_sigma_clip"] = float(high_sigma)
            except ValueError:
                pass
            self.reset_input_style_defaults()
            self.fit_continuum(True)
            self.draw_continuum(True)
        return None


    def update_low_sigma_clip(self):
        """ Update the low sigma clip value. """
        low_sigma = self.low_sigma_clip.text()
        if low_sigma:
            try:
                self._cache["input"]["low_sigma_clip"] = float(low_sigma)
            except ValueError:
                pass
            self.reset_input_style_defaults()
            self.fit_continuum(True)
            self.draw_continuum(True)
        return None


    def update_normalization_function(self):
        """ Update the normalization function. """
        self._cache["input"]["function"] = self.function.currentText()

        indices = range(5, 10)

        # If the function is a spline, then it is limited to order 5.
        if self._cache["input"]["function"] == "Spline":
            if int(self.order.currentText()) > 5:
                # Limit it to 5.
                self.order.setCurrentIndex(4) # Index 4 = Order '5'

            # Disable the other entries.
            for i in indices:
                item = self.order.model().item(i)
                if item is not None:
                    item.setEnabled(False)

        else:
            # Enable order entries greater than 5.
            for i in indices:
                item = self.order.model().item(i)
                if item is not None:
                    item.setEnabled(True)


        self.reset_input_style_defaults()
        self.fit_continuum(True)
        self.draw_continuum(True)
        return None


    def update_normalization_order(self):
        """ Update the normalization order. """
        self._cache["input"]["order"] = int(self.order.currentText())
        self.reset_input_style_defaults()
        self.fit_continuum(True)
        self.draw_continuum(True)
        return None


    def update_normalization_max_iterations(self):
        """ Update the maximum number of iterations. """
        self._cache["input"]["max_iterations"] \
            = int(self.norm_max_iter.currentText())
        self.fit_continuum(True)
        self.draw_continuum(True)
        self.reset_input_style_defaults()
        return None


    def update_order_index(self, index=None):
        """
        Update the currently selected order.
        """
        if index is None:
            index = getattr(self, "current_order_index", 0)

        session = self.parent.session
        self.current_order_index = index
        self.current_order \
            = session.input_spectra[self.current_order_index].copy()

        # Apply any RV correction.
        try:
            v = session.metadata["rv"]["rv_applied"]
        except (AttributeError, KeyError):
            v = 0

        self.current_order._dispersion *= (1 - v/c)

        # Update the view if the input settings don't match the settings used
        # to normalize the current order.
        self.check_for_different_input_settings()

        return None



    def update_order_figure(self, index=None):

        #offset = 1 if event.key == "right" else -1

        self.update_order_index(index or self.order_slide.value())

        self.draw_order(refresh=False)
        self.update_continuum_mask(refresh=False)
        self.fit_continuum(clobber=False)
        self.draw_continuum(refresh=True)

        self.current_order_label.setText("Order {} of {}".format(
            1 + self.order_slide.value(), len(self.parent.session.input_spectra)))
        
        # Do all of the orders have continuum? If so, update the button.
        if not any([(_ is None) for _ in \
        self.parent.session.metadata["normalization"]["continuum"]]):
            self.stitch_btn.setText("Stitch orders")

        return None 











    def check_for_different_input_settings(self):
        """
        Check whether the current input settings reflect the settings used to
        normalize the currently displayed order.
        """

        session, index = self.parent.session, self.current_order_index

        # Is there continuum already for this new order?
        try:
            continuum = session.metadata["normalization"]["continuum"][index]
        except:
            logger.debug("check_for_different_input_settings: no continuum kwd")
        normalization_kwargs \
            = session.metadata["normalization"]["normalization_kwargs"][index]

        # These keys don't have widgets, but need to be updated.
        extra_keys = ("additional_points", "exclude")
        for key in extra_keys:
            if key in normalization_kwargs:
                self._cache["input"][key] = normalization_kwargs[key]
            elif key in self._cache["input"]:
                del self._cache["input"][key]

        if continuum is None: return

        # If so, are the current normalization keywords different to the ones
        # used for this one?
        input_items = {
            "function": [self.function_label, self.function],
            "order": [self.order_label, self.order],
            "max_iterations": [self.max_iter_label, self.norm_max_iter],
            "low_sigma_clip": [self.low_sigma_clip_label, self.low_sigma_clip],
            "high_sigma_clip": \
                [self.high_sigma_clip_label, self.high_sigma_clip],
            "knot_spacing": [self.knot_spacing, self.knot_spacing_label],
        }

        diff = dict_updated(self._cache["input"], normalization_kwargs,
            exclude=("additional_points", "exclude"))

        # By default, everything should be styled normally.
        self.reset_input_style_defaults(sum(input_items.values(), []))
        for key, (current, used) in diff.items():
            if key in input_items:
                # Update the font-weight of those objects.
                items = input_items[key]
                for item in items:
                    item.setStyleSheet("{0} {{ font-weight: bold }}".format(
                        item.__class__.__name__))
                    item.setStatusTip("Order {0} was normalized using {1} ="
                        " {2} (not {3})"\
                        .format(1 + index, key, used, current))

            
        return None


    def reset_input_style_defaults(self, items=None):
        """
        Reset the styling inputs.
        """

        items = items or (
            self.function_label, self.function,
            self.order_label, self.order,
            self.max_iter_label, self.norm_max_iter,
            self.low_sigma_clip_label, self.low_sigma_clip,
            self.high_sigma_clip_label, self.high_sigma_clip,
            self.knot_spacing_label, self.knot_spacing,
        )
        # Ensure all the things are styled normally.
        for item in items:
            item.setStyleSheet('{0} {{ font-weight: normal }}'\
                .format(item.__class__.__name__))
            item.setStatusTip("")
        self.parent.statusbar.showMessage(self.parent._default_statusbar_message)
        return None


    def draw_order(self, refresh=False):
        """
        Draw the current order.

        Note: The order in `self.current_order` is already in the rest frame. 
        """

        x, y = (self.current_order.dispersion, self.current_order.flux)
        
        self.ax_order.lines[0].set_data([x, y])
        
        # Show a few percent either side.
        percent = 2
        trimming = (x[-1] - x[0]) * percent/100.
        self.ax_order.set_xlim(x[0] - trimming, x[-1] + trimming)

        self.ax_order.set_ylim(np.nanmin(y), np.nanmax(y))

        self.norm_plot.reset_zoom_limits()

        #self.ax_order.set_title("Order {0} of {1}".format(
        #    1 + self.current_order_index, 
        #    len(self.parent.session.input_spectra)))

        if refresh:
            self.norm_plot.draw()
        return None


    def fit_continuum(self, clobber, sender=None):
        """
        Update continuum for the current order.

        :param clobber:
            Clobber any existing continuum determination for this order.
        """

        # Any existing continuum determination?
        try:
            index, session = (self.current_order_index, self.parent.session)
        except AttributeError:
            return None

        try:
            continuum = session.metadata["normalization"]["continuum"][index]
        except KeyError:
            # Nothing to do
            return
        if continuum is not None and not clobber:
            # Nothing to do.
            return

        kwds = self._cache["input"].copy()
        kwds["full_output"] = True

        # Add in the global continuum masks.
        global_mask = self._cache["masks"][self.continuum_mask.currentText()]
        try:
            rv_applied = self.parent.session.metadata["rv"]["rv_applied"]
        except (AttributeError, KeyError):
            rv_applied = 0

        mask_kinds = [
            (0,          global_mask.get("rest_wavelength", [])),
            (rv_applied, global_mask.get("obs_wavelength", []))
        ]
        regions = []
        for v, masked_regions in mask_kinds:
            for region in np.array(masked_regions):
                start, end = region * (1 - v/c)

                if  end >= self.current_order.dispersion[0] \
                and self.current_order.dispersion[-1] >= start:
                    regions.append((start, end))

        if "pixel" in global_mask:
            # MAGIC HACK
            regions.extend(1e-3 + \
                self.current_order.dispersion[np.array(global_mask["pixel"])])

        if kwds.get("exclude", None) is None:
            kwds["exclude"] = np.array(regions)

        else:
            _ = np.array(kwds["exclude"])
            _.shape = (-1, 2)
            kwds["exclude"] = np.vstack((_, np.array(regions).reshape(-1, 2)))

        try:
            normalized_spectrum, continuum, left, right \
                = self.current_order.fit_continuum(**kwds)
            #if kwds["knot_spacing"] == 201:
            #    raise KeyError("what") #HACK #TESTING #TODO
        except:
            logger.exception("No continuum could be fit.")
            self.parent.statusbar.showMessage(
                "Exception occurred while trying to fit the continuum.")
            raise
            continuum = np.nan

            # Did a user input something bad? Let them know..
            if sender is not None:
                print("Sender is ", sender) #TODO: This is broken..
                sender.setStyleSheet("{0} {{ background-color: #f6989d; }}"\
                    .format(sender.__class__.__name__))
        
        session.metadata["normalization"]["continuum"][index] = continuum
        session.metadata["normalization"]["normalization_kwargs"][index] = kwds

        return None


    def draw_continuum(self, refresh=False):
        """
        Draw the continuum for the current order.

        Note: The order in `self.current_order` is already in the rest-frame.
        """

        try:
            index = self.current_order_index
        except AttributeError:
            return None

        meta = self.parent.session.metadata["normalization"]
        try:
            continuum = meta["continuum"][index]
        except:
            logger.debug("draw_continuum: no continuum kw")
            return None
        kwds = meta["normalization_kwargs"][index]

        self.ax_order.lines[1].set_data([
            self.current_order.dispersion, continuum])

        # Set the color of the line.
        #self.ax_order.lines[1].set_color(wavelength_to_hex(
        #    np.nanmean(self.current_order.dispersion)))
        self.ax_order.lines[1].set_color("r")
        
        # Add points showing knot locations
        try:
            knots = self.current_order.get_knots(kwds["knot_spacing"], kwds["exclude"])
            knoty = continuum[np.searchsorted(self.current_order.dispersion, knots)]
            self.ax_order.lines[2].set_data([knots, knoty])
        except KeyError:
            self.ax_order.lines[2].set_data([[np.nan], [np.nan]])
        
        # Update the normalization preview in the lower axis.
        self.ax_order_norm.lines[1].set_data([
            self.current_order.dispersion, 
            self.current_order.flux/continuum])
        self.ax_order_norm.set_xlim(self.ax_order.get_xlim())

        # Draw the additional points.
        ap = meta["normalization_kwargs"][index].get("additional_points", None)
        if ap is None:
            ap = np.array([[],[]]).T
        else:
            ap = ap[:, :2]
        self.ax_order.collections[0].set_offsets(ap)

        if refresh:
            self.norm_plot.draw()
        return None
<|MERGE_RESOLUTION|>--- conflicted
+++ resolved
@@ -11,11 +11,7 @@
 import logging
 import numpy as np
 import sys
-<<<<<<< HEAD
-from PySide2 import QtCore, QtGui
-=======
-from PyQt5 import (QtCore, QtGui as QtGui2, QtWidgets as QtGui)
->>>>>>> 2d956f45
+from PySide2 import (QtCore, QtGui as QtGui2, QtWidgets as QtGui)
 from time import time
 
 from matplotlib import gridspec
@@ -282,13 +278,9 @@
         # Line for the data.
         self.ax_order.plot([np.nan], [np.nan], c='k', zorder=3)#, drawstyle='steps-mid')
         # Line for the continuum.
-<<<<<<< HEAD
         self.ax_order.plot([], [], linestyle="--", linewidth=2, c='r', zorder=4)
         # Points for the continuum knots.
         self.ax_order.plot([], [], 'o', mfc='none', mec='r', zorder=5, mew=1, ms=10)
-=======
-        self.ax_order.plot([np.nan], [np.nan], linestyle="--", linewidth=2, c='r', zorder=4)
->>>>>>> 2d956f45
 
         # Line for the neighbouring order(s) (joined by a NaN).
         self.ax_order.plot([np.nan], [np.nan], c='#666666', zorder=1, drawstyle='steps-mid')
