#!/usr/bin/env python
# -*- coding: utf-8 -*-

""" The main GUI window for Spectroscopy Made Hard. """

from __future__ import (division, print_function, absolute_import,
                        unicode_literals)

import logging
from PySide import QtCore, QtGui
import yaml

# Import functionality related to each tab
import rv, normalization, summary, stellar_parameters, chemical_abundances

# Functions related to warnings and exceptions.
import exception

import smh
from linelist_manager import TransitionsDialog
from isotope_manager import IsotopeDialog

logger = logging.getLogger(__name__)

<<<<<<< HEAD
from main_ui import *
=======
class Ui_MainWindow(QtGui.QMainWindow):
    """
    The main GUI window for Spectroscopy Made Hard.
    """

    def __init__(self, session_path=None, spectrum_filenames=None):
        super(Ui_MainWindow, self).__init__()

        self.unsaved_session_changes = False
        self.session = None

        if session_path is not None and spectrum_filenames is not None:
            raise WTFError

        # Load a session already?
        if session_path is not None:
            self.open_session(session_path)

        self.setObjectName("smh")
        self.resize(1200, 600)
        self.move(QtGui.QApplication.desktop().screen().rect().center() \
            - self.rect().center())

        # Initialise the menus and associated actions.
        self.__init_menus__()

        # Set up the UI.
        self.__init_ui__()

        if spectrum_filenames is not None:
            print("DEBUGGING ONLY")
            self.new_session(spectrum_filenames)
            self.rv_tab.cross_correlate_and_correct()
            self.normalization_tab.normalize_and_stitch()


    def __init_menus__(self):
        """
        Initialize main window menus and associated actions.
        """

        # File menu.
        new_session = QtGui.QAction("&New", self,
            shortcut=QtGui.QKeySequence.New,
            statusTip="Create a new session",
            triggered=self.new_session)

        open_session = QtGui.QAction("&Open...", self,
            shortcut=QtGui.QKeySequence.Open,
            statusTip="Open an existing session from disk",
            triggered=self.open_session)

        save_session = QtGui.QAction("&Save", self,
            shortcut=QtGui.QKeySequence.Save,
            statusTip="Save the session to disk",
            triggered=self.save_session)

        save_session_as = QtGui.QAction("Save &As", self,
            statusTip="Save the session to a new file",
            triggered=self.save_session_as)

        file_menu = self.menuBar().addMenu("&File")
        file_menu.addAction(new_session)
        file_menu.addAction(open_session)
        file_menu.addAction(save_session)
        file_menu.addAction(save_session_as)

        self.action_transitions_manager = QtGui.QAction("&Transitions..", self,
            statusTip="Manage line lists and spectral models",
            triggered=self.transitions_manager)
        self.action_isotopes_manager = QtGui.QAction("&Isotopes..", self,
            statusTip="Manage isotopes for elements and molecules",
            triggered=self.isotopes_manager)
        self.action_transitions_manager.setEnabled(False)
        self.action_isotopes_manager.setEnabled(False)
        edit_menu = self.menuBar().addMenu("&Edit")
        edit_menu.addAction(self.action_transitions_manager)
        edit_menu.addAction(self.action_isotopes_manager)

        # Export menu.
        self._menu_export_normalized_spectrum \
            = QtGui.QAction("Normalized rest-frame spectrum", self,
                statusTip="Export a normalized, rest-frame spectrum resampled "
                          "onto a common wavelength mapping",
                triggered=self.export_normalized_spectrum)
        self._menu_export_normalized_spectrum.setEnabled(False)
        export_menu = self.menuBar().addMenu("&Export")
        export_menu.addAction(self._menu_export_normalized_spectrum)

        self.statusbar = QtGui.QStatusBar(self)
        self._default_statusbar_message = "Spectroscopy Made Harder v{} ({})"\
            .format(smh.__version__, smh.__git_status__)
        self.statusbar.showMessage(self._default_statusbar_message)
        self.setStatusBar(self.statusbar)

        return True


    def new_session(self, filenames=None):
        """ Initialise new session. """

        # Do we already have a session open with unsaved changes?
        if self.session is not None and self.unsaved_session_changes:
            response = QtGui.QMessageBox.question(self, "Are you sure?",
                "You have unsaved changes.\n\n"
                "Are you sure you want to start a new session?", 
                QtGui.QMessageBox.StandardButton.Yes \
                | QtGui.QMessageBox.StandardButton.No)

            if not response == QtGui.QMessageBox.Yes:
                return

        # Get filenames of input spectra.
        if filenames is None:
            filenames, selected_filter = QtGui.QFileDialog.getOpenFileNames(
                self, caption="Select input spectra", dir="")
            if not filenames:
                return None

        # Create a session.
        self.session = smh.Session(filenames)

        # Import default session settings
        with open(smh.Session._default_settings_path, "rb") as fp:
            defaults = yaml.load(fp)
        self.session.metadata.update(defaults)

        # Disable all tabs except for Summary and RV.
        for i in range(self.tabs.count()):
            self.tabs.setTabEnabled(i, i < 2)

        # Enable relevant menu actions.
        self.action_transitions_manager.setEnabled(True)
        self.action_isotopes_manager.setEnabled(True)

        # Re-populate widgets in all tabs.
        self.summary_tab._populate_widgets()
        self.rv_tab.update_from_new_session()
        self.normalization_tab._populate_widgets()
        self.stellar_parameters_tab.populate_widgets()

        self._update_window_title()

        
        return None


    def _update_window_title(self):
        """
        Update the window title.
        """

        joiner, prefix = (" - ", "Spectroscopy Made Hard")
        if self.session is None:
            title = prefix

        else:
            try:
                object_name = self.session.metadata["OBJECT"]

            except (AttributeError, KeyError):
                title = joiner.join([prefix, "Unnamed"])

            else:
                title = joiner.join([prefix, object_name])

        self.setWindowTitle(title)

        return None


    def open_session(self, path=None):
        """ Open existing session. """

        if path is None:
            path, _ = QtGui.QFileDialog.getOpenFileName(self,
                caption="Select session", dir="", filter="*.smh")
            if not path: return

        raise NotImplementedError

        print("Open session")

        # Enable relevant menu actions.
        self.action_transitions_manager.setEnabled(True)
        self.action_isotopes_manager.setEnabled(True)

        return None



    def save_session(self):
        """ Save session. """
        print("Save session")
        raise NotImplementedError("sessions cannot be saved yet")
        return None


    def save_session_as(self):
        """ Save session as new filename. """
        print("Save session as")
        return None


    def export_normalized_spectrum(self):
        """ Export a normalized, rest-frame spectrum. """

        self.session.normalized_spectrum.write("test.txt")
        print("wrote to test.txt")


    def transitions_manager(self):
        """
        Open the transitions manager dialog to edit line lists and spectral
        models.
        """

        # Ensure to update the proxy data models when the transitions dialog has
        # been closed.
        window = TransitionsDialog(self.session, callbacks=[
            self.stellar_parameters_tab.proxy_spectral_models.reset,
            ])
        window.exec_()

        return None

    def isotopes_manager(self):
        """
        Open the isotopes manager dialog.
        """
        window = IsotopeDialog(self.session)
        window.exec_()
        return None

    def __init_ui__(self):
        """
        Set up the primary user interface (not the stuff in tabs).
        """
        
        # Create the central widget with a vertical layout.
        cw = QtGui.QWidget(self)
        cw_vbox = QtGui.QVBoxLayout(cw)
        cw_vbox.setContentsMargins(10, 20, 10, 10)



        # Create the primary widget for all the main tabs.
        self.tabs = QtGui.QTabWidget(cw)
        self.tabs.setTabPosition(QtGui.QTabWidget.North)
        self.tabs.setUsesScrollButtons(False)

        sp = QtGui.QSizePolicy(
            QtGui.QSizePolicy.Preferred, QtGui.QSizePolicy.MinimumExpanding)
        sp.setHorizontalStretch(0)
        sp.setVerticalStretch(0)
        sp.setHeightForWidth(self.tabs.sizePolicy().hasHeightForWidth())
        self.tabs.setSizePolicy(sp)

        # Create summary tab.
        self.summary_tab = summary.SummaryTab(self)
        self.tabs.addTab(self.summary_tab, "Summary")

        # Create radial velocity tab
        self.rv_tab = rv.RVTab(self)
        self.tabs.addTab(self.rv_tab, "Radial velocity")
        
        # Create normalization tab.
        self.normalization_tab = normalization.NormalizationTab(self)
        self.tabs.addTab(self.normalization_tab, "Normalization")

        # Create stellar parameters tab.
        self.stellar_parameters_tab \
            = stellar_parameters.StellarParametersTab(self)
        self.tabs.addTab(self.stellar_parameters_tab, "Stellar parameters")

        # Add remaining empty tabs.
        extra_tab_names = ("Chemical abundances", )

        for tab_name in extra_tab_names:
            tab = QtGui.QWidget()
            self.tabs.addTab(tab, tab_name)
        
        # Disable all tabs except the first one.
        for i in range(self.tabs.count()):
            self.tabs.setTabEnabled(i, i == 0)

        cw_vbox.addWidget(self.tabs)
        self.setCentralWidget(cw)

        self.tabs.setCurrentIndex(0)
        self._update_window_title()

>>>>>>> 13ccfa97

if __name__ == '__main__':

    import sys

    # Create the app and clean up any style bugs.
    try:
        app = QtGui.QApplication(sys.argv)

    except RuntimeError:
        # For development.
        None

    if sys.platform == "darwin":
            
        # See http://successfulsoftware.net/2013/10/23/fixing-qt-4-for-mac-os-x-10-9-mavericks/
        substitutes = [
            (".Lucida Grande UI", "Lucida Grande"),
            (".Helvetica Neue DeskInterface", "Helvetica Neue")
        ]
        for substitute in substitutes:
            QtGui.QFont.insertSubstitution(*substitute)

    # Create a global exception hook.
    sys._excepthook = sys.excepthook

    # Allow certain exceptions to be ignored, and these can be added to through
    # the GUI.
    ignore_exception_messages = []
    def exception_hook(exception_type, message, traceback):
        """
        An exception hook that will display a GUI and optionally allow the user
        to submit a GitHub issue.

        :param exception_type:
            The type of exception that was raised.

        :param message:
            The exception message.

        :param traceback:
            The traceback of the exception.
        """

        # Show the exception in the terminal.
        sys._excepthook(exception_type, message, traceback)

        # Should this exception be ignored?
        if message.__repr__() in ignore_exception_messages:
            return None

        # Load a GUI that shows the exception.
        exception_gui = exception.ExceptionWidget(
            exception_type, message, traceback)
        exception_gui.exec_()

        # Ignore future exceptions of this kind?
        if exception_gui.ignore_in_future:
            ignore_exception_messages.append(message.__repr__())

        return None

    sys.excepthook = exception_hook

    # Run the main application window.
    #app.window = Ui_MainWindow(spectrum_filenames=[
    #    "/Users/arc/Downloads/hd122563_1blue_multi_090205_oldbutgood.fits",
    #    "/Users/arc/Downloads/hd122563_1red_multi_090205_oldbutgood.fits"
    #])
    app.window = Ui_MainWindow()
    app.window.show()
    sys.exit(app.exec_())<|MERGE_RESOLUTION|>--- conflicted
+++ resolved
@@ -22,9 +22,8 @@
 
 logger = logging.getLogger(__name__)
 
-<<<<<<< HEAD
-from main_ui import *
-=======
+#from main_ui import *
+
 class Ui_MainWindow(QtGui.QMainWindow):
     """
     The main GUI window for Spectroscopy Made Hard.
@@ -300,13 +299,11 @@
             = stellar_parameters.StellarParametersTab(self)
         self.tabs.addTab(self.stellar_parameters_tab, "Stellar parameters")
 
-        # Add remaining empty tabs.
-        extra_tab_names = ("Chemical abundances", )
-
-        for tab_name in extra_tab_names:
-            tab = QtGui.QWidget()
-            self.tabs.addTab(tab, tab_name)
-        
+        # Create chemical abundances tab
+        self.chemical_abundances_tab \
+            = chemical_abundances.ChemicalAbundancesTab(self)
+        self.tabs.addTab(self.chemical_abundances_tab, "Chemical abundances")
+
         # Disable all tabs except the first one.
         for i in range(self.tabs.count()):
             self.tabs.setTabEnabled(i, i == 0)
@@ -316,8 +313,6 @@
 
         self.tabs.setCurrentIndex(0)
         self._update_window_title()
-
->>>>>>> 13ccfa97
 
 if __name__ == '__main__':
 
