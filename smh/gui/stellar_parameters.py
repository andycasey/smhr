#!/usr/bin/env python
# -*- coding: utf-8 -*-

""" The stellar parameters tab in Spectroscopy Made Hard """

from __future__ import (division, print_function, absolute_import,
                        unicode_literals)

__all__ = ["StellarParametersTab"]

import logging
import matplotlib.gridspec
import numpy as np
import sys
from PySide import QtCore, QtGui
from matplotlib.ticker import MaxNLocator
from time import time

import mpl, style_utils
from smh.photospheres import available as available_photospheres
from smh.spectral_models import (ProfileFittingModel, SpectralSynthesisModel)
from linelist_manager import TransitionsDialog

logger = logging.getLogger(__name__)

if sys.platform == "darwin":
        
    # See http://successfulsoftware.net/2013/10/23/fixing-qt-4-for-mac-os-x-10-9-mavericks/
    substitutes = [
        (".Lucida Grande UI", "Lucida Grande"),
        (".Helvetica Neue DeskInterface", "Helvetica Neue")
    ]
    for substitute in substitutes:
        QtGui.QFont.insertSubstitution(*substitute)


DOUBLE_CLICK_INTERVAL = 0.1 # MAGIC HACK
PICKER_TOLERANCE = 10 # MAGIC HACK


class StellarParametersTab(QtGui.QWidget):


    def __init__(self, parent):
        """
        Create a tab for the determination of stellar parameters by excitation
        and ionization equalibrium.

        :param parent:
            The parent widget.
        """

        super(StellarParametersTab, self).__init__(parent)
        self.parent = parent

        self.parent_layout = QtGui.QHBoxLayout(self)
        self.parent_layout.setContentsMargins(20, 20, 20, 0)

        lhs_layout = QtGui.QVBoxLayout()
        grid_layout = QtGui.QGridLayout()

        # Effective temperature.
        label = QtGui.QLabel(self)
        label.setText("Effective temperature (K)")
        grid_layout.addWidget(label, 0, 0, 1, 1)
        hbox = QtGui.QHBoxLayout()
        hbox.addItem(QtGui.QSpacerItem(40, 20, QtGui.QSizePolicy.Expanding, 
            QtGui.QSizePolicy.Minimum))
        self.edit_teff = QtGui.QLineEdit(self)
        self.edit_teff.setMinimumSize(QtCore.QSize(40, 0))
        self.edit_teff.setMaximumSize(QtCore.QSize(50, 16777215))
        self.edit_teff.setValidator(
            QtGui.QDoubleValidator(3000, 8000, 0, self.edit_teff))
        self.edit_teff.textChanged.connect(self._check_lineedit_state)

        hbox.addWidget(self.edit_teff)
        grid_layout.addLayout(hbox, 0, 1, 1, 1)
        
        # Surface gravity.
        label = QtGui.QLabel(self)
        label.setText("Surface gravity")
        grid_layout.addWidget(label, 1, 0, 1, 1)
        hbox = QtGui.QHBoxLayout()
        hbox.addItem(QtGui.QSpacerItem(40, 20, QtGui.QSizePolicy.Expanding, 
            QtGui.QSizePolicy.Minimum))
        self.edit_logg = QtGui.QLineEdit(self)
        self.edit_logg.setMinimumSize(QtCore.QSize(40, 0))
        self.edit_logg.setMaximumSize(QtCore.QSize(50, 16777215))
        self.edit_logg.setValidator(
            QtGui.QDoubleValidator(-1, 6, 3, self.edit_logg))
        self.edit_logg.textChanged.connect(self._check_lineedit_state)
        hbox.addWidget(self.edit_logg)
        grid_layout.addLayout(hbox, 1, 1, 1, 1)

        # Metallicity.
        label = QtGui.QLabel(self)
        label.setText("Metallicity")
        grid_layout.addWidget(label, 2, 0, 1, 1)
        hbox = QtGui.QHBoxLayout()
        hbox.addItem(QtGui.QSpacerItem(40, 20, QtGui.QSizePolicy.Expanding, 
            QtGui.QSizePolicy.Minimum))
        self.edit_metallicity = QtGui.QLineEdit(self)
        self.edit_metallicity.setMinimumSize(QtCore.QSize(40, 0))
        self.edit_metallicity.setMaximumSize(QtCore.QSize(50, 16777215))
        self.edit_metallicity.setValidator(
            QtGui.QDoubleValidator(-5, 1, 3, self.edit_metallicity))
        self.edit_metallicity.textChanged.connect(self._check_lineedit_state)
        hbox.addWidget(self.edit_metallicity)
        grid_layout.addLayout(hbox, 2, 1, 1, 1)


        # Microturbulence.
        label = QtGui.QLabel(self)
        label.setText("Microturbulence (km/s)")
        grid_layout.addWidget(label, 3, 0, 1, 1)
        hbox = QtGui.QHBoxLayout()
        hbox.addItem(QtGui.QSpacerItem(40, 20, QtGui.QSizePolicy.Expanding, 
            QtGui.QSizePolicy.Minimum))
        self.edit_xi = QtGui.QLineEdit(self)
        self.edit_xi.setMinimumSize(QtCore.QSize(40, 0))
        self.edit_xi.setMaximumSize(QtCore.QSize(50, 16777215))
        self.edit_xi.setValidator(QtGui.QDoubleValidator(0, 5, 3, self.edit_xi))
        self.edit_xi.textChanged.connect(self._check_lineedit_state)
        hbox.addWidget(self.edit_xi)
        grid_layout.addLayout(hbox, 3, 1, 1, 1)

        # Optionally TODO: alpha-enhancement.

        lhs_layout.addLayout(grid_layout)

        # Buttons for solving/measuring.        
        hbox = QtGui.QHBoxLayout()
        self.btn_measure = QtGui.QPushButton(self)
        self.btn_measure.setAutoDefault(True)
        self.btn_measure.setDefault(True)
        self.btn_measure.setText("Measure")

        hbox.addWidget(self.btn_measure)

        self.btn_options = QtGui.QPushButton(self)
        self.btn_options.setText("Options..")
        hbox.addWidget(self.btn_options)

        hbox.addItem(QtGui.QSpacerItem(40, 20, QtGui.QSizePolicy.Expanding, 
            QtGui.QSizePolicy.Minimum))

        self.btn_solve = QtGui.QPushButton(self)
        self.btn_solve.setText("Solve")
        hbox.addWidget(self.btn_solve)
        lhs_layout.addLayout(hbox)

        line = QtGui.QFrame(self)
        line.setFrameShape(QtGui.QFrame.HLine)
        line.setFrameShadow(QtGui.QFrame.Sunken)
        lhs_layout.addWidget(line)

        self.table_view = SpectralModelsTableView(self)

        # Set up a proxymodel.
        self.proxy_spectral_models = SpectralModelsFilterProxyModel(self)
        self.proxy_spectral_models.add_filter_function(
            "use_for_stellar_parameter_inference",
            lambda model: model.use_for_stellar_parameter_inference)

        self.proxy_spectral_models.setDynamicSortFilter(True)
        self.proxy_spectral_models.setSourceModel(SpectralModelsTableModel(self))

        self.table_view.setModel(self.proxy_spectral_models)
        self.table_view.setSelectionBehavior(
            QtGui.QAbstractItemView.SelectRows)

        # TODO: Re-enable sorting.
        self.table_view.setSortingEnabled(False)
        self.table_view.resizeColumnsToContents()
        self.table_view.setColumnWidth(0, 30) # MAGIC
        self.table_view.setColumnWidth(1, 70) # MAGIC
        self.table_view.setColumnWidth(2, 70) # MAGIC
        self.table_view.setColumnWidth(3, 70) # MAGIC
        self.table_view.setMinimumSize(QtCore.QSize(240, 0))
        self.table_view.horizontalHeader().setStretchLastSection(True)
        lhs_layout.addWidget(self.table_view)

        _ = self.table_view.selectionModel()
        _.selectionChanged.connect(self.selected_model_changed)


        hbox = QtGui.QHBoxLayout()
        self.btn_filter = QtGui.QPushButton(self)
        self.btn_filter.setText("Filter..")
        self.btn_quality_control = QtGui.QPushButton(self)
        self.btn_quality_control.setText("Quality control..")
        hbox.addItem(QtGui.QSpacerItem(40, 20, QtGui.QSizePolicy.Expanding,
            QtGui.QSizePolicy.Minimum))
        hbox.addWidget(self.btn_filter)
        hbox.addWidget(self.btn_quality_control)
        lhs_layout.addLayout(hbox)

        self.parent_layout.addLayout(lhs_layout)


        # Matplotlib figure.
        self.figure = mpl.MPLWidget(None, tight_layout=True, autofocus=True)
        self.figure.setMinimumSize(QtCore.QSize(800, 300))
        self.figure.figure.patch.set_facecolor([(_ - 10)/255. for _ in \
            self.palette().color(QtGui.QPalette.Window).getRgb()[:3]])

        gs_top = matplotlib.gridspec.GridSpec(4, 1)
        gs_top.update(top=1, bottom=0.05, hspace=0.40)
        gs_bottom = matplotlib.gridspec.GridSpec(4, 1, 
            height_ratios=[2, 2, 1, 2])
        gs_bottom.update(hspace=0)

        self._colors = {
            26.0: "k",
            26.1: "r"
        }

        self._trend_lines = {}

        self.ax_excitation = self.figure.figure.add_subplot(gs_top[0])
        self.ax_excitation.xaxis.get_major_formatter().set_useOffset(False)
        self.ax_excitation.yaxis.set_major_locator(MaxNLocator(5))
        self.ax_excitation.yaxis.set_major_locator(MaxNLocator(4))
        self.ax_excitation.set_xlabel("Excitation potential (eV)")
        self.ax_excitation.set_ylabel("[X/H]") #TODO: X/M

        self.ax_line_strength = self.figure.figure.add_subplot(gs_top[1])
        self.ax_line_strength.xaxis.get_major_formatter().set_useOffset(False)
        self.ax_line_strength.yaxis.set_major_locator(MaxNLocator(5))
        self.ax_line_strength.yaxis.set_major_locator(MaxNLocator(4))
        self.ax_line_strength.set_xlabel(r"$\log({\rm EW}/\lambda)$")
        self.ax_line_strength.set_ylabel("[X/H]") # TODO: X/M

        self.ax_residual = self.figure.figure.add_subplot(gs_bottom[2])
        self.ax_residual.axhline(0, c="#666666")
        self.ax_residual.xaxis.set_major_locator(MaxNLocator(5))
        self.ax_residual.yaxis.set_major_locator(MaxNLocator(2))
        self.ax_residual.set_xticklabels([])

        self.ax_spectrum = self.figure.figure.add_subplot(gs_bottom[3])
        self.ax_spectrum.xaxis.get_major_formatter().set_useOffset(False)
        self.ax_spectrum.xaxis.set_major_locator(MaxNLocator(5))
        self.ax_spectrum.set_xlabel(u"Wavelength (Å)")
        self.ax_spectrum.set_ylabel(r"Normalized flux")

        # Some empty figure objects that we will use later.
        self._lines = {
            "scatter_points": [
                self.ax_excitation.scatter(
                    [], [], s=30, alpha=0.5, picker=PICKER_TOLERANCE),
                self.ax_line_strength.scatter(
                    [], [], s=30, alpha=0.5, picker=PICKER_TOLERANCE),
            ],
            "selected_point": [
                self.ax_excitation.scatter([], [],
                    edgecolor="b", facecolor="none", s=150, linewidth=3, zorder=2),
                self.ax_line_strength.scatter([], [],
                    edgecolor="b", facecolor="none", s=150, linewidth=3, zorder=2)
            ],
            "spectrum": None,
            "transitions_center_main": self.ax_spectrum.axvline(
                np.nan, c="#666666", linestyle=":"),
            "transitions_center_residual": self.ax_residual.axvline(
                np.nan, c="#666666", linestyle=":"),
            "model_masks": [],
            "nearby_lines": [],
            "model_fit": self.ax_spectrum.plot([], [], c="r")[0],
            "model_residual": self.ax_residual.plot([], [], c="k")[0],
            "interactive_mask": [
                self.ax_spectrum.axvspan(xmin=np.nan, xmax=np.nan, ymin=np.nan,
                    ymax=np.nan, facecolor="r", edgecolor="none", alpha=0.25,
                    zorder=-5),
                self.ax_residual.axvspan(xmin=np.nan, xmax=np.nan, ymin=np.nan,
                    ymax=np.nan, facecolor="r", edgecolor="none", alpha=0.25,
                    zorder=-5)
            ]
        }


        self.parent_layout.addWidget(self.figure)

        # Connect buttons.
        self.btn_measure.clicked.connect(self.measure_abundances)
        self.btn_options.clicked.connect(self.options)
        self.btn_solve.clicked.connect(self.solve_parameters)
        self.btn_filter.clicked.connect(self.filter_models)
        self.btn_quality_control.clicked.connect(self.quality_control)
        self.edit_teff.returnPressed.connect(self.btn_measure.clicked)
        self.edit_logg.returnPressed.connect(self.btn_measure.clicked)
        self.edit_metallicity.returnPressed.connect(self.btn_measure.clicked)
        self.edit_xi.returnPressed.connect(self.btn_measure.clicked)

        # Connect matplotlib.
        self.figure.mpl_connect("button_press_event", self.figure_mouse_press)
        self.figure.mpl_connect("button_release_event", self.figure_mouse_release)
        self.figure.figure.canvas.callbacks.connect(
            "pick_event", self.figure_mouse_pick)

        return None


    def populate_widgets(self):
        """ Update the stellar parameter edit boxes from the session. """

        if not hasattr(self.parent, "session") or self.parent.session is None:
            return None

        widget_info = [
            (self.edit_teff, "{0:.0f}", "effective_temperature"),
            (self.edit_logg, "{0:.2f}", "surface_gravity"),
            (self.edit_metallicity, "{0:+.2f}", "metallicity"),
            (self.edit_xi, "{0:.2f}", "microturbulence")
        ]
        metadata = self.parent.session.metadata["stellar_parameters"]

        for widget, format, key in widget_info:
            widget.setText(format.format(metadata[key]))

        return None


    def _check_lineedit_state(self, *args, **kwargs):
        """
        Update the background color of a QLineEdit object based on whether the
        input is valid.
        """

        # TODO: Implement from
        # http://stackoverflow.com/questions/27159575/pyside-modifying-widget-colour-at-runtime-without-overwriting-stylesheet

        sender = self.sender()
        validator = sender.validator()
        state = validator.validate(sender.text(), 0)[0]
        if state == QtGui.QValidator.Acceptable:
            color = 'none' # normal background color
        elif state == QtGui.QValidator.Intermediate:
            color = '#fff79a' # yellow
        else:
            color = '#f6989d' # red
        sender.setStyleSheet('QLineEdit { background-color: %s }' % color)
    
        return None


    def filter_models(self):
        """
        Filter the view of the models used in the determination of stellar
        parameters.
        """
        raise NotImplementedError


    def quality_control(self):
        """
        Show a dialog to specify quality control constraints for spectral models
        used in the determination of stellar parameters.
        """
        raise NotImplementedError


    def figure_mouse_pick(self, event):
        """
        Trigger for when the mouse is used to select an item in the figure.

        :param event:
            The matplotlib event.
        """

        print("picking ", event.ind, event.__dict__)

        #self.table_view.setSelectionMode(QtGui.QAbstractItemView.SingleSelection)
        self.table_view.selectRow(event.ind[0])
        #self.table_view.setSelectionMode(QtGui.QAbstractItemView.ExtendedSelection)
        #for index in event.ind[1:]:
        #    self.table_view.selectRow(index)
        #self.table_view.setSelectionMode(QtGui.QAbstractItemView.SingleSelection)

        
        return None


    def figure_mouse_press(self, event):
        """
        Trigger for when the mouse button is pressed in the figure.

        :param event:
            The matplotlib event.
        """

        if event.inaxes in (self.ax_residual, self.ax_spectrum):
            self.spectrum_axis_mouse_press(event)
        return None


    def figure_mouse_release(self, event):
        """
        Trigger for when the mouse button is released in the figure.

        :param event:
            The matplotlib event.
        """

        if event.inaxes in (self.ax_residual, self.ax_spectrum):
            self.spectrum_axis_mouse_release(event)
        return None


    def spectrum_axis_mouse_press(self, event):
        """
        The mouse button was pressed in the spectrum axis.

        :param event:
            The matplotlib event.
        """

        if event.dblclick:

            # Double click.
            spectral_model, proxy_index, index = self._get_selected_model(True)
            for i, (s, e) in enumerate(spectral_model.metadata["mask"][::-1]):
                if e >= event.xdata >= s:

                    mask = spectral_model.metadata["mask"]
                    index = len(mask) - 1 - i
                    del mask[index]

                    # Re-fit the current spectral_model.
                    spectral_model.fit()

                    # Update the view of the current model.
                    self.update_spectrum_figure()
    
                    # Update the data model.
                    data_model = self.proxy_spectral_models.sourceModel()
                    data_model.dataChanged.emit(
                        data_model.createIndex(proxy_index.row(), 0),
                        data_model.createIndex(proxy_index.row(),
                            data_model.columnCount(QtCore.QModelIndex())))

                    # It ought to be enough just to emit the dataChanged signal, but
                    # there is a bug when using proxy models where the data table is
                    # updated but the view is not, so we do this hack to make it
                    # work:
                    self.table_view.rowMoved(
                        proxy_index.row(), proxy_index.row(), proxy_index.row())
                    
                    break

            else:
                # No match with a masked region. 

                # TODO: Add a point that will be used for the continuum?

                # For the moment just refit the model.
                spectral_model.fit()

                # Update the view of the current model.
                self.update_spectrum_figure()

                # Update the data model.
                data_model = self.proxy_spectral_models.sourceModel()
                data_model.dataChanged.emit(
                    data_model.createIndex(proxy_index.row(), 0),
                    data_model.createIndex(proxy_index.row(),
                        data_model.columnCount(QtCore.QModelIndex())))

                # It ought to be enough just to emit the dataChanged signal, but
                # there is a bug when using proxy models where the data table is
                # updated but the view is not, so we do this hack to make it
                # work:
                self.table_view.rowMoved(
                    proxy_index.row(), proxy_index.row(), proxy_index.row())

                return None

        else:
            # Single click.
            xmin, xmax, ymin, ymax = (event.xdata, np.nan, -1e8, +1e8)
            for patch in self._lines["interactive_mask"]:
                patch.set_xy([
                    [xmin, ymin],
                    [xmin, ymax],
                    [xmax, ymax],
                    [xmax, ymin],
                    [xmin, ymin]
                ])

            # Set the signal and the time.
            self._interactive_mask_region_signal = (
                time(),
                self.figure.mpl_connect(
                    "motion_notify_event", self.update_mask_region)
            )

        return None


    def update_mask_region(self, event):
        """
        Update the visible selected masked region for the selected spectral
        model. This function is linked to a callback for when the mouse position
        moves.

        :para event:
            The matplotlib motion event to show the current mouse position.
        """

        if event.xdata is None: return

        signal_time, signal_cid = self._interactive_mask_region_signal
        if time() - signal_time > DOUBLE_CLICK_INTERVAL:

            data = self._lines["interactive_mask"][0].get_xy()

            # Update xmax.
            data[2:4, 0] = event.xdata
            for patch in self._lines["interactive_mask"]:
                patch.set_xy(data)

            self.figure.draw()

        return None



    def spectrum_axis_mouse_release(self, event):
        """
        Mouse button was released from the spectrum axis.

        :param event:
            The matplotlib event.
        """

        try:
            signal_time, signal_cid = self._interactive_mask_region_signal

        except AttributeError:
            return None

        xy = self._lines["interactive_mask"][0].get_xy()

        if event.xdata is None:
            # Out of axis; exclude based on the closest axis limit
            xdata = xy[2, 0]
        else:
            xdata = event.xdata


        # If the two mouse events were within some time interval,
        # then we should not add a mask because those signals were probably
        # part of a double-click event.
        if  time() - signal_time > DOUBLE_CLICK_INTERVAL \
        and np.abs(xy[0,0] - xdata) > 0:
            
            # Get current spectral model.
            spectral_model, proxy_index, index = self._get_selected_model(True)

            # Add mask metadata.
            spectral_model.metadata["mask"].append([xy[0,0], xy[2, 0]])

            # Re-fit the spectral model.
            spectral_model.fit()

            # Update the view of the spectral model.
            self.update_spectrum_figure()

            # Update the data model.
            data_model = self.proxy_spectral_models.sourceModel()
            data_model.dataChanged.emit(
                data_model.createIndex(proxy_index.row(), 0),
                data_model.createIndex(proxy_index.row(),
                    data_model.columnCount(QtCore.QModelIndex())))

            # It ought to be enough just to emit the dataChanged signal, but
            # there is a bug when using proxy models where the data table is
            # updated but the view is not, so we do this hack to make it
            # work:
            self.table_view.rowMoved(
                proxy_index.row(), proxy_index.row(), proxy_index.row())


        xy[:, 0] = np.nan
        for patch in self._lines["interactive_mask"]:
            patch.set_xy(xy)

        self.figure.mpl_disconnect(signal_cid)
        self.figure.draw()
        del self._interactive_mask_region_signal
        return None



    def update_stellar_parameters(self):
        """ Update the stellar parameters with the values in the GUI. """

        self.parent.session.metadata["stellar_parameters"].update({
            "effective_temperature": float(self.edit_teff.text()),
            "surface_gravity": float(self.edit_logg.text()),
            "metallicity": float(self.edit_metallicity.text()),
            "microturbulence": float(self.edit_xi.text())
        })
        return True



    def _check_for_spectral_models(self):
        """
        Check the session for any valid spectral models that are associated with
        the determination of stellar parameters.
        """

        # Are there any spectral models to be used for the determination of
        # stellar parameters?
        for sm in self.parent.session.metadata.get("spectral_models", []):
            if sm.use_for_stellar_parameter_inference: break

        else:
            reply = QtGui.QMessageBox.information(self,
                "No spectral models found",
                "No spectral models are currently associated with the "
                "determination of stellar parameters.\n\n"
                "Click 'OK' to load the transitions manager.")

            if reply == QtGui.QMessageBox.Ok:
                # Load line list manager.
                dialog = TransitionsDialog(self.parent.session,
                    callbacks=[self.proxy_spectral_models.reset])
                dialog.exec_()

                # Do we even have any spectral models now?
                for sm in self.parent.session.metadata.get("spectral_models", []):
                    if sm.use_for_stellar_parameter_inference: break
                else:
                    return False
            else:
                return False

        return True


    def update_scatter_plots(self, redraw=False):

        # Update figures.
        colors = [self._colors[s] for s in self._state_transitions["species"]]
        ex_collection, line_strength_collection = self._lines["scatter_points"]

        ex_collection.set_offsets(np.array([
            self._state_transitions["expot"],
            self._state_transitions["abundance"]]).T)
        ex_collection.set_facecolor(colors)

        line_strength_collection.set_offsets(np.array([
            self._state_transitions["reduced_equivalent_width"],
            self._state_transitions["abundance"]]).T)
        line_strength_collection.set_facecolor(colors)

        # Update limits on the excitation and line strength figures.
        style_utils.relim_axes(self.ax_excitation)
        style_utils.relim_axes(self.ax_line_strength)

        if redraw:
            self.figure.draw()
        return None


    def measure_abundances(self):
        """ The measure abundances button has been clicked. """

        if self.parent.session is None or not self._check_for_spectral_models():
            return None

        # Update the session with the stellar parameters in the GUI, and then
        # calculate abundances.
        self.update_stellar_parameters()

        try:
            self._state_transitions, state, self._spectral_model_indices \
                = self.parent.session.stellar_parameter_state(full_output=True)

        except ValueError:
            logger.warn("No measured transitions to calculate abundances for.")
            return None

        # The order of transitions may differ from the order in the table view.
        # We need to re-order the transitions by hashes.
        """
        print("STATE")
        print(self._state_transitions)

        print("MODELS")
        print([each.transition["wavelength"][0] for each in self.parent.session.metadata["spectral_models"]])

        # The number of transitions should match what is shown in the view.
        assert len(self._state_transitions) == self.table_view.model().rowCount(
            QtCore.QModelIndex())
        """

        # Otherwise we're fucked:
        expected_hashes = np.array([each.transitions["hash"][0] for each in \
            self.parent.session.metadata["spectral_models"] \
            if each.use_for_stellar_parameter_inference]) 

        assert np.all(expected_hashes == self._state_transitions["hash"])

        self.update_scatter_plots()

        # Draw trend lines based on the data already there.
        """

        for group in transitions.group_by("species").groups:

            species = group["species"][0]
            color = self._colors[species]
            
            try:
                lines = self._trend_lines[species]
            except KeyError:
                color = self._colors[species]
                self._trend_lines[species] = [
                    self.ax_excitation.plot([], [], c=color)[0],
                    self.ax_excitation.plot([], [], c=color, linestyle=":")[0],
                    self.ax_line_strength.plot([], [], c=color)[0],
                    self.ax_line_strength.plot([], [], c=color, linestyle=":")[0],
                ]
                lines = self._trend_lines[species]

            # Draw lines for this species.
            x = np.array(self.ax_excitation.get_xlim())
            m, b, median, sigma, N = state[species]["expot"]
            lines[0].set_data([x, m*x + b])
            lines[1].set_data(x, [median, median])


            if species == 26:
                print("expot {} {:.2e}".format(species, m))
                
            x = np.array(self.ax_line_strength.get_xlim())
            m, b, median, sigma, N = state[species]["reduced_equivalent_width"]
            lines[2].set_data([x, m*x + b])
            lines[3].set_data(x, [median, median])

            if species == 26:
                print("rew {} {:.2e}".format(species, m))


            print("mean", species, np.median(group["abundance"]))
        """

        # Update selected entries.
        self.selected_model_changed()

        # Update abundance column for all rows.
        data_model = self.proxy_spectral_models.sourceModel()
        # 3 is the abundance column
        data_model.dataChanged.emit(
            data_model.createIndex(0, 3),
            data_model.createIndex(
                data_model.rowCount(QtCore.QModelIndex()), 3))

        # It ought to be enough just to emit the dataChanged signal, but
        # there is a bug when using proxy models where the data table is
        # updated but the view is not, so we do this hack to make it
        # work:
        self.table_view.columnMoved(3, 3, 3)

        return None


    def _get_selected_model(self, full_output=False):

        # Map the first selected row back to the source model index.
        proxy_index = self.table_view.selectionModel().selectedIndexes()[0]
        index = self.proxy_spectral_models.mapToSource(proxy_index).row()
        model = self.parent.session.metadata["spectral_models"][index]
        return (model, proxy_index, index) if full_output else model


    def update_selected_points(self, redraw=False):
        # Show selected points.
        indices = np.unique(np.array([index.row() for index in \
            self.table_view.selectionModel().selectedIndexes()]))

        try:
            x_excitation = self._state_transitions["expot"][indices]
            x_strength = self._state_transitions["reduced_equivalent_width"][indices]
            y = self._state_transitions["abundance"][indices]

        except:
            x_excitation, x_strength, y = (np.nan, np.nan, np.nan)


        point_excitation, point_strength = self._lines["selected_point"]
        point_excitation.set_offsets(np.array([x_excitation, y]).T)
        point_strength.set_offsets(np.array([x_strength, y]).T)

        if redraw:
            self.figure.draw()

        return None


    def selected_model_changed(self):
        """
        The selected model was changed.
        """

        # Show point on excitation/line strength plot.
        try:
            selected_model = self._get_selected_model()

        except IndexError:
            for collection in self._lines["selected_point"]:
                collection.set_offsets(np.array([np.nan, np.nan]).T)

            self.figure.draw()

            return None

        try:
            metadata = selected_model.metadata["fitted_result"][-1]
            abundances = metadata["abundances"]
            equivalent_width = metadata["equivalent_width"][0]

        except (IndexError, KeyError):
            abundances = [np.nan]

<<<<<<< HEAD
        assert len(abundances) == 1
        abundance = abundances[0]
        if not np.isfinite(abundance):
            excitation_potential, rew = (np.nan, np.nan)

        else:
            transitions = selected_model.transitions
            assert len(transitions) == 1

            excitation_potential = transitions["expot"][0]
            rew = np.log10(equivalent_width/transitions["wavelength"][0])



        # Show points from many models.

        point_excitation, point_strength = self._lines["selected_point"]
        point_excitation.set_offsets(np.array([excitation_potential,
            abundance]).T)
        point_strength.set_offsets(np.array([rew, abundance]).T)
=======
        self.update_selected_points()
>>>>>>> 8204a2cd

        # Show spectrum.
        self.update_spectrum_figure()

        return None


    def update_spectrum_figure(self):
        """ Update the spectrum figure. """

        if self._lines["spectrum"] is None \
        and hasattr(self.parent, "session") \
        and hasattr(self.parent.session, "normalized_spectrum"):

            # Draw the spectrum.
            spectrum = self.parent.session.normalized_spectrum
            self._lines["spectrum"] = self.ax_spectrum.plot(spectrum.dispersion,
                spectrum.flux, c="k", drawstyle="steps-mid")

            sigma = 1.0/np.sqrt(spectrum.ivar)
            style_utils.fill_between_steps(self.ax_spectrum, spectrum.dispersion,
                spectrum.flux - sigma, spectrum.flux + sigma, 
                facecolor="#cccccc", edgecolor="#cccccc", alpha=1)

            style_utils.fill_between_steps(self.ax_residual, spectrum.dispersion,
                -sigma, +sigma, facecolor="#CCCCCC", edgecolor="none", alpha=1)

            self.ax_spectrum.set_xlim(
                spectrum.dispersion[0], spectrum.dispersion[-1])
            self.ax_residual.set_xlim(self.ax_spectrum.get_xlim())
            self.ax_spectrum.set_ylim(0, 1.2)
            self.ax_spectrum.set_yticks([0, 0.5, 1])
            self.ax_residual.set_ylim(-0.05, 0.05)

            self.figure.draw()


        selected_model = self._get_selected_model()
        transitions = selected_model.transitions
        window = selected_model.metadata["window"]
        limits = [
            transitions["wavelength"][0] - window,
            transitions["wavelength"][-1] + window,
        ]

        # Zoom to region.
        self.ax_spectrum.set_xlim(limits)
        self.ax_residual.set_xlim(limits)

        # If this is a profile fitting line, show where the centroid is.
        x = transitions["wavelength"][0] \
            if isinstance(selected_model, ProfileFittingModel) else np.nan
        self._lines["transitions_center_main"].set_data([x, x], [0, 1.2])
        self._lines["transitions_center_residual"].set_data([x, x], [0, 1.2])

        # Model masks specified by the user.
        # (These should be shown regardless of whether there is a fit or not.)
        for i, (start, end) in enumerate(selected_model.metadata["mask"]):
            try:
                patches = self._lines["model_masks"][i]

            except IndexError:
                self._lines["model_masks"].append([
                    self.ax_spectrum.axvspan(np.nan, np.nan,
                        facecolor="r", edgecolor="none", alpha=0.25),
                    self.ax_residual.axvspan(np.nan, np.nan,
                        facecolor="r", edgecolor="none", alpha=0.25)
                ])
                patches = self._lines["model_masks"][-1]

            for patch in patches:
                patch.set_xy([
                    [start, -1e8],
                    [start, +1e8],
                    [end,   +1e8],
                    [end,   -1e8],
                    [start, -1e8]
                ])
                patch.set_visible(True)

        # Hide unnecessary ones.
        N = len(selected_model.metadata["mask"])
        for unused_patches in self._lines["model_masks"][N:]:
            for unused_patch in unused_patches:
                unused_patch.set_visible(False)

        # Hide previous model_errs
        try:
            self._lines["model_yerr"].set_visible(False)
            del self._lines["model_yerr"]
            # TODO: This is wrong. It doesn't actually delete them so if
            #       you ran this forever then you would get a real bad 
            #       memory leak in Python. But for now, re-calculating
            #       the PolyCollection is in the too hard basket.

        except KeyError:
            None

        # Things to show if there is a fitted result.
        try:
            (named_p_opt, cov, meta) = selected_model.metadata["fitted_result"]

            # Test for some requirements.
            _ = (meta["model_x"], meta["model_y"], meta["residual"])

        except KeyError:
            meta = {}
            self._lines["model_fit"].set_data([], [])
            self._lines["model_residual"].set_data([], [])

        else:
            assert len(meta["model_x"]) == len(meta["model_y"])
            assert len(meta["model_x"]) == len(meta["residual"])
            assert len(meta["model_x"]) == len(meta["model_yerr"])

            self._lines["model_fit"].set_data(meta["model_x"], meta["model_y"])
            self._lines["model_residual"].set_data(meta["model_x"], 
                meta["residual"])

            # Model yerr.
            if np.any(np.isfinite(meta["model_yerr"])):
                self._lines["model_yerr"] = self.ax_spectrum.fill_between(
                    meta["model_x"],
                    meta["model_y"] + meta["model_yerr"],
                    meta["model_y"] - meta["model_yerr"],
                    facecolor="r", edgecolor="none", alpha=0.5)

            # Model masks due to nearby lines.
            if "nearby_lines" in meta:
                for i, (_, (start, end)) in enumerate(meta["nearby_lines"]):
                    try:
                        patches = self._lines["nearby_lines"][i]
                
                    except IndexError:
                        self._lines["nearby_lines"].append([
                            self.ax_spectrum.axvspan(np.nan, np.nan,
                                facecolor="b", edgecolor="none", alpha=0.25),
                            self.ax_residual.axvspan(np.nan, np.nan,
                                facecolor="b", edgecolor="none", alpha=0.25)
                        ])
                        patches = self._lines["nearby_lines"][-1]

                    for patch in patches:                            
                        patch.set_xy([
                            [start, -1e8],
                            [start, +1e8],
                            [end,   +1e8],
                            [end,   -1e8],
                            [start, -1e8]
                        ])
                        patch.set_visible(True)
                    

        # Hide any masked model regions due to nearby lines.
        N = len(meta.get("nearby_lines", []))
        for unused_patches in self._lines["nearby_lines"][N:]:
            for unused_patch in unused_patches:
                unused_patch.set_visible(False)

        self.figure.draw()

        return None



    def options(self):
        """ Open a GUI for the radiative transfer and solver options. """
        raise NotImplementedError


    def solve_parameters(self):
        """ Solve the stellar parameters. """
        raise NotImplementedError





class SpectralModelsTableView(QtGui.QTableView):

    def __init__(self, parent, *args):
        super(SpectralModelsTableView, self).__init__(parent, *args)
        self.parent = parent


    def contextMenuEvent(self, event):
        """
        Provide a context (right-click) menu for the line list table.

        :param event:
            The mouse event that triggered the menu.
        """

        N = len(self.selectionModel().selectedRows())
        
        menu = QtGui.QMenu(self)
        fit_models = menu.addAction("Fit model{}..".format(["", "s"][N != 1]))
        menu.addSeparator()
        option = menu.addAction("Option A")
        option.setEnabled(False)
        option = menu.addAction("Option B")
        option.setEnabled(False)
        option = menu.addAction("Option C")
        option.setEnabled(False)
        option = menu.addAction("Option D")
        option.setEnabled(False)
        menu.addSeparator()
        option = menu.addAction("Option E")
        option.setEnabled(False)

        if N == 0:
            fit_models.setEnabled(False)

        action = menu.exec_(self.mapToGlobal(event.pos()))
        if action == fit_models:
            self.fit_selected_models()

        return None


    def fit_selected_models(self):
        """ Fit the selected spectral models. """

        data_model = self.model().sourceModel()
        for i, proxy_index in enumerate(self.selectionModel().selectedIndexes()):
            # Fit the models.

            index = self.model().mapToSource(proxy_index).row()
            print("FROM i", i, proxy_index.row(), index)
            self.parent.parent.session.metadata["spectral_models"][index].fit()

            # Update the view if this is the first one.
            if i == 0:
                self.parent.update_spectrum_figure()

            # Update the data model.
            data_model.dataChanged.emit(
                data_model.createIndex(proxy_index.row(), 0),
                data_model.createIndex(proxy_index.row(),
                    data_model.columnCount(QtCore.QModelIndex())))

            # It ought to be enough just to emit the dataChanged signal, but
            # there is a bug when using proxy models where the data table is
            # updated but the view is not, so we do this hack to make it
            # work:
            self.parent.table_view.rowMoved(
                proxy_index.row(), proxy_index.row(), proxy_index.row())

        return None



class SpectralModelsFilterProxyModel(QtGui.QSortFilterProxyModel):

    def __init__(self, parent=None):
        super(SpectralModelsFilterProxyModel, self).__init__(parent)
        self.filter_functions = {}
        self.filter_indices = []
        return None


    def add_filter_function(self, name, filter_function):
        """
        Add a filtering function to the proxy model.

        :param name:
            The name of the filtering function.

        :param filter_function:
            A function that accepts a single argument (the spectral model) and
            returns True or False whether to display this row in the table.
        """

        self.filter_functions[name] = filter_function
        self.invalidateFilter()
        self.reindex()
        return None


    def delete_filter_function(self, name):
        """
        Delete a filtering function from the proxy model.

        :param name:
            The name of the filtering function:
        """

        try:
            del filter_functions[name]
            self.invalidateFilter()
            self.reindex()

        except KeyError:
            raise

        else:
            return None


    def reset(self, *args):
        super(SpectralModelsFilterProxyModel, self).reset(*args)
        self.reindex()
        return None


    def reindex(self):

        try: 
            self.sourceModel().spectral_models

        except AttributeError:
            return None

        lookup_indices = []
        for i, model in enumerate(self.sourceModel().spectral_models):
            for name, filter_function in self.filter_functions.items():
                if not filter_function(model):
                    break
                else:
                    # No problems.
                    lookup_indices.append(i)

        self.lookup_indices = np.array(lookup_indices)
        return None


    def filterAcceptsRow(self, row, parent):
        """
        Return whether all of the filters for this proxy model agree that this
        row should be shown.

        :param row:
            The row to check.

        :param parent:
            The parent widget.
        """

        print("row", row, parent)

        # Check if we need to update the filter indices for mapping.
        model = self.sourceModel().spectral_models[row]
        for filter_name, filter_function in self.filter_functions.items():
            if not filter_function(model): break
        else:
            print("no problem for model in row ", row)
            # No problems.
            return True

        # We broke out of the for loop.
        logger.info("broke out {} due to {}".format(row, filter_name))
        return False


    def mapFromSource(self, data_index):
        """
        Map a data table index to a proxy table index.

        :param data_index:
            The index of the item in the data table.
        """

        return data_index

        """
        if not isinstance(data_index, int):
            if not data_index.isValid():
                return data_index

            proxy_index = self.filter_indices[:data_index.row()].sum()
            #print("map from source", data_index.row(), proxy_index, self.filter_indices[:data_index.row() + 1])
            return self.createIndex(proxy_index, data_index.column())

        else:
            done = self.filter_indices[:data_index].sum()
            #print("map from source", data_index, done, self.filter_indices[:data_index])
            return done
        """

    def mapToSource(self, proxy_index):
        """
        Map a proxy data table index back to the source data table indices.

        :param proxy_index:
            The index of the item in the table.
        """

        if not proxy_index.isValid():
            return proxy_index

        if not hasattr(self, "lookup_indices"):
            self.reindex()

        return self.createIndex(self.lookup_indices[proxy_index.row()],
            proxy_index.column())


        """
        # TODO: This needs to be able to deal with resorting.
        data_index = self.createIndex(
            np.where(self.filter_indices)[0][proxy_index.row()],
            proxy_index.column())

        print("Map to source", proxy_index.row(), data_index.row())
        return data_index
        """

    def mapSelectionFromSource(self, selection):
        raise NotImplementedError("is this necessary? SUBMIT AS GITHUB ISSUE")
        print("map selection from source", selection)
        return selection


    def mapSelectionToSource(self, selection):
        raise NotImplementedError("is this necessary? SUBMIT AS GITHUB ISSUE")
        print("map selection to source", selection)
        return selection





class SpectralModelsTableModel(QtCore.QAbstractTableModel):

    header = ["", u"λ\n(Å)", "Element\n", u"E. W.\n(mÅ)",
        "log ε\n(dex)"]
    attrs = ("is_acceptable", "_repr_wavelength", "_repr_element", 
        "equivalent_width", "abundance")

    def __init__(self, parent, *args):
        """
        An abstract table model for spectral models.

        :param parent:
            The parent. This *must* have an attribute of `parent.parent.session`.
        """

        super(SpectralModelsTableModel, self).__init__(parent, *args)

        # Normally you should never do this, but here I know "better". See:
        #http://stackoverflow.com/questions/867938/qabstractitemmodel-parent-why
        self.parent = parent 
        return None


    @property
    def spectral_models(self):
        try:
            return self.parent.parent.session.metadata.get("spectral_models", [])

        except AttributeError:
            # session is None
            return []


    def rowCount(self, parent):
        """ Return the number of rows in the table. """
        return len(self.spectral_models)


    def columnCount(self, parent):
        """ Return the number of columns in the table. """
        return len(self.header)


    def data(self, index, role):
        """
        Display the data.

        :param index:
            The table index.

        :param role:
            The display role.
        """

        if not index.isValid():
            return None

        column = index.column()
        spectral_model = self.spectral_models[index.row()]

        if  column == 0 \
        and role in (QtCore.Qt.DisplayRole, QtCore.Qt.CheckStateRole):
            value = spectral_model.is_acceptable
            if role == QtCore.Qt.CheckStateRole:
                return QtCore.Qt.Checked if value else QtCore.Qt.Unchecked
            else:
                return None

        elif column == 1:
            value = spectral_model._repr_wavelength

        elif column == 2:
            value = spectral_model._repr_element

        elif column == 3:
            try:
                result = spectral_model.metadata["fitted_result"][2]
                equivalent_width = result["equivalent_width"][0]
            except:
                equivalent_width = np.nan

            value = "{0:.1f}".format(1000 * equivalent_width) \
                if np.isfinite(equivalent_width) else ""

        elif column == 4:
            try:
                abundances \
                    = spectral_model.metadata["fitted_result"][2]["abundances"]

            except (IndexError, KeyError):
                value = ""

            else:
                # How many elements were measured?
                value = "; ".join(["{0:.2f}".format(abundance) \
                    for abundance in abundances])

        return value if role == QtCore.Qt.DisplayRole else None


    def headerData(self, col, orientation, role):
        if orientation == QtCore.Qt.Horizontal \
        and role == QtCore.Qt.DisplayRole:
            return self.header[col]
        return None


    def setData(self, index, value, role=QtCore.Qt.DisplayRole):
        if index.column() != 0 or value:
            return False

        model = self.spectral_models[index.row()]
        model.metadata["is_acceptable"] = value

        try:
            del model.metadata["fitted_result"]

        except KeyError:
            None

        # Emit data change for this row.
        self.dataChanged.emit(self.createIndex(index.row(), 0),
            self.createIndex(index.row(), 
                self.columnCount(QtCore.QModelIndex())))

        # It ought to be enough just to emit the dataChanged signal, but
        # there is a bug when using proxy models where the data table is
        # updated but the view is not, so we do this hack to make it
        # work:

        # TODO: This means when this model is used in a tab, that tab
        #       (or whatever the parent is)
        #       should have a .table_view widget and an .update_spectrum_figure
        #       method.
        proxy_index = self.parent.table_view.model().mapFromSource(index.row())
        self.parent.table_view.rowMoved(proxy_index, proxy_index, proxy_index)

        # TODO THIS IS CLUMSY:
        # If we have a cache of the state transitions, update the entries.
        if hasattr(self.parent, "_state_transitions"):
            cols = ("equivalent_width", "reduced_equivalent_width", "abundance")
            for col in cols:
                self.parent._state_transitions[col][proxy_index] = np.nan
            self.parent.update_scatter_plots(redraw=False)
            self.parent.update_selected_points(redraw=False)

        # Hide the 
        self.parent.update_spectrum_figure()
        
        return value

    """
    def sort(self, column, order):
        print("NO SORTING")
        return None

        self.emit(QtCore.SIGNAL("layoutAboutToBeChanged()"))

        def get_equivalent_width(model):
            try:
                return model.metadata["fitted_result"][-1]["equivalent_width"][0]
            except (IndexError, KeyError):
                return np.nan

        def get_abundance(model):
            try:
                return model.metadata["fitted_result"][-1]["abundances"][0]
            except (IndexError, KeyError):
                return np.nan

        sorter = {
            0: lambda model: model.is_acceptable,
            1: lambda model: model._repr_wavelength,
            2: lambda model: model._repr_element,
            3: get_equivalent_width,
            4: get_abundance,
        }

        self._parent.parent.session.metadata["spectral_models"] \
            = sorted(self._parent.parent.session.metadata["spectral_models"], key=sorter[column])
        
        if order == QtCore.Qt.DescendingOrder:
            self._parent.parent.session.metadata["spectral_models"].reverse()

        self.dataChanged.emit(self.createIndex(0, 0),
            self.createIndex(self.rowCount(0), self.columnCount(0)))
        self.emit(QtCore.SIGNAL("layoutChanged()"))
        return None

    """

    def flags(self, index):
        if not index.isValid(): return
        return  QtCore.Qt.ItemIsSelectable|\
                QtCore.Qt.ItemIsEnabled|\
                QtCore.Qt.ItemIsUserCheckable

<|MERGE_RESOLUTION|>--- conflicted
+++ resolved
@@ -824,30 +824,7 @@
         except (IndexError, KeyError):
             abundances = [np.nan]
 
-<<<<<<< HEAD
-        assert len(abundances) == 1
-        abundance = abundances[0]
-        if not np.isfinite(abundance):
-            excitation_potential, rew = (np.nan, np.nan)
-
-        else:
-            transitions = selected_model.transitions
-            assert len(transitions) == 1
-
-            excitation_potential = transitions["expot"][0]
-            rew = np.log10(equivalent_width/transitions["wavelength"][0])
-
-
-
-        # Show points from many models.
-
-        point_excitation, point_strength = self._lines["selected_point"]
-        point_excitation.set_offsets(np.array([excitation_potential,
-            abundance]).T)
-        point_strength.set_offsets(np.array([rew, abundance]).T)
-=======
         self.update_selected_points()
->>>>>>> 8204a2cd
 
         # Show spectrum.
         self.update_spectrum_figure()
