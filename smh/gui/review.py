--- conflicted
+++ resolved
@@ -11,11 +11,7 @@
 import logging
 import numpy as np
 import sys
-<<<<<<< HEAD
-from PySide2 import QtCore, QtGui
-=======
-from PyQt5 import (QtCore, QtWidgets as QtGui)
->>>>>>> 2d956f45
+from PySide2 import (QtCore, QtWidgets as QtGui)
 import time
 
 import smh
