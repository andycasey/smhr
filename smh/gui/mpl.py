#!/usr/bin/env python
# -*- coding: utf-8 -*-

<<<<<<< HEAD
""" Functionality to use matplotlib figures in PySide2 GUIs. """

=======
>>>>>>> 2d956f45
from __future__ import (division, print_function, absolute_import,
                        unicode_literals)

import os
import matplotlib
from warnings import simplefilter
import time
import numpy as np

# Ignore warnings from matplotlib about fonts not being found.
simplefilter("ignore", UserWarning)

# Load our matplotlibrc file.
matplotlib.rc_file(os.path.join(os.path.dirname(__file__), "matplotlibrc"))

from matplotlib.backends.backend_qt4agg import FigureCanvasQTAgg as FigureCanvas
#from matplotlib.backends.backend_qt4agg \
#    import NavigationToolbar2QTAgg as NavigationToolbar

from matplotlib.figure import Figure

from PyQt5 import (QtCore, QtGui as QtGui2, QtWidgets as QtGui)

DOUBLE_CLICK_INTERVAL = 0.1 # MAGIC HACK

class MPLWidget(FigureCanvas):
    """
    A widget to contain a matplotlib figure.
    """

    __double_click_interval = 0.1
    __right_double_click_interval = 0.2

    def __init__(self, parent=None, toolbar=False, tight_layout=True,
        autofocus=False, background_hack=True, **kwargs):
        """
        A widget to contain a matplotlib figure.

        :param autofocus: [optional]
            If set to `True`, the figure will be in focus when the mouse hovers
            over it so that keyboard shortcuts/matplotlib events can be used.

        Methods for zooming:
        axis_right_mouse_press: call for MPLWidget.mpl_connect("button_press_event")
        update_zoom_box: connect to MPLWidget.mpl_connect("motion_notify_event")
                         MPLWidget.mpl_disconnect as needed
        axis_right_mouse_release: call for MPLWidget.mpl_connect("button_release_event")
        unzoom_on_z_press: MPLWidget.mpl_connect("key_press_event")
        reset_zoom_limits(ax): call whenever you reset limits on an axis and want it to be zoomable
        """
        super(MPLWidget, self).__init__(Figure())
        
        self.figure = Figure(tight_layout=tight_layout)
        self.canvas = FigureCanvas(self.figure)
        self.canvas.setParent(parent)

        # Focus the canvas initially.
        self.canvas.setFocusPolicy(QtCore.Qt.WheelFocus)
        self.canvas.setFocus()

        self.toolbar = None #if not toolbar else NavigationToolbar(self, parent)

        # Get background of parent widget.

        # Because all these figures will be in a tab, we need to get the color
        # right. It seems impossible to get the *actual* color of the parent
        # background when the widget is in a tab, but it seems it is just 10
        # points darker.
        #if background_hack is not None:
        #    bg_color = [(_ - 10)/255. for _ in \
        #        parent.palette().color(QtGui.QPalette.Window).getRgb()[:3]]
        #    background_hack.figure.patch.set_facecolor(bg_color)

        if background_hack:
            self.figure.patch.set_facecolor([(_ - 10)/255. for _ in \
                self.palette().color(QtGui2.QPalette.Window).getRgb()[:3]])


        if autofocus:
            self._autofocus_cid = self.canvas.mpl_connect(
                "figure_enter_event", self._focus)

        # State for zoom box
        self._right_click_zoom_box = {}

        # State for shift. (Antimasks)
        self.shift_key_pressed = False
        
        # State for space. (Pan)
        self.space_key_pressed = False 
       

    def _focus(self, event):
        """ Set the focus of the canvas. """
        print("_focus", event)
        self.canvas.setFocus()

    ######################
    # Methods for zooming
    ######################

    def get_current_axis(self,event):
        for i,ax in enumerate(self.figure.axes):
            if event.inaxes in [ax]:
                return i,ax
        raise RuntimeError("Cannot find correct axis")
    

    def enable_interactive_zoom(self):

        self._interactive_zoom_history = {}
        self._interactive_zoom_signals = [
            self.mpl_connect("button_press_event", self._interactive_zoom_press),
            self.mpl_connect("button_release_event", self._interactive_zoom_release),
        ]


    def disable_interactive_zoom(self):
        try:
            for cid in self._interactive_zoom_signals:
                self.mpl_disconnect(cid)

        except AttributeError:
            return None

        else:
            del self._interactive_zoom_signals

        return None



    def _interactive_zoom_press(self, event):
        """
        Right-mouse button pressed in axis.

        :param event:
            A matplotlib event.
        """
        
        if event.button != 3 or event.inaxes is None:
            return None

        self._interactive_zoom_initial_bounds = [event.xdata, event.ydata]
        self._interactive_zoom_axis_index = self.figure.axes.index(event.inaxes)

        # Create lines if needed
        if self._interactive_zoom_axis_index not in self._right_click_zoom_box:
            self._right_click_zoom_box[self._interactive_zoom_axis_index] \
                = event.inaxes.plot([np.nan], [np.nan], "k:")[0]

        # Create zoom box signal
        self._interactive_zoom_box_signal = (
            time.time(),
            self.mpl_connect("motion_notify_event", self._update_interactive_zoom)
        )
        return None
    

    def _update_interactive_zoom(self, event):
        """
        Updated the zoom box.
        """

        if event.inaxes is None \
        or self.figure.axes[self._interactive_zoom_axis_index] != event.inaxes:
            return None

        # Skip if doubleclick
        # TODO: return to this.
        signal_time, signal_cid = self._interactive_zoom_box_signal
        if time.time() - signal_time < self.__right_double_click_interval:
            return None

        xs, ys = self._interactive_zoom_initial_bounds
        xe, ye = event.xdata, event.ydata

        self._right_click_zoom_box[self._interactive_zoom_axis_index].set_data(
            np.array([
                [xs, xe, xe, xs, xs],
                [ys, ys, ye, ye, ys]
            ])
        )
        self.draw()
        return None


    def _interactive_zoom_release(self, event):
        """
        Right mouse button released in axis.
        """

        if event.button != 3 or event.inaxes is None \
        or self.figure.axes[self._interactive_zoom_axis_index] != event.inaxes:

            # The right-click mouse button was released outside of the axis that
            # we want. Disconnect the signal and let them try again.
            try:
                signal_time, signal_cid = self._interactive_zoom_box_signal

            except AttributeError:
                return None

            else:
                self._right_click_zoom_box[self._interactive_zoom_axis_index].set_data(
                    np.array([[np.nan], [np.nan]]))

                self.mpl_disconnect(signal_cid)
                self.draw()
                del self._interactive_zoom_box_signal

            return None

        self._interactive_zoom_history.setdefault(
            self._interactive_zoom_axis_index, 
            [(event.inaxes.get_xlim(), event.inaxes.get_ylim())])

        # If this is a double-click, go to the previous zoom in history. 
        signal_time, signal_cid = self._interactive_zoom_box_signal
        if time.time() - signal_time < self.__right_double_click_interval:
            
            if len(self._interactive_zoom_history[self._interactive_zoom_axis_index]) > 1:
                xlim, ylim = self._interactive_zoom_history[self._interactive_zoom_axis_index].pop(-1)
            else:
                xlim, ylim = self._interactive_zoom_history[self._interactive_zoom_axis_index][-1]

        else:        
            # Set the zoom.
            xlim = np.sort([self._interactive_zoom_initial_bounds[0], event.xdata])
            ylim = np.sort([self._interactive_zoom_initial_bounds[1], event.ydata])

            self._interactive_zoom_history[self._interactive_zoom_axis_index].append(
                [xlim, ylim])

        # Hide the zoom box.
        self._right_click_zoom_box[self._interactive_zoom_axis_index].set_data(
            np.array([[np.nan], [np.nan]]))

        event.inaxes.set_xlim(xlim)
        event.inaxes.set_ylim(ylim)

        self.mpl_disconnect(signal_cid)
        self.draw()

        del self._interactive_zoom_box_signal

        return None


    def reset_zoom_limits(self):
        # Get the first entry from the zoom history.
        for index, limits in self._interactive_zoom_history.items():
            xlim, ylim = limits.pop(0)
            self.figure.axes[index].set_xlim(xlim)
            self.figure.axes[index].set_ylim(ylim)

        self._interactive_zoom_history = {}
        self.draw()
        return None


    def _clear_zoom_history(self, axis_index=None):

        if axis_index is None:
            self._interactive_zoom_history = {}

        elif axis_index in self._interactive_zoom_history:
            del self._interactive_zoom_history[axis_index]
            
        return None


    def enable_drag_to_mask(self, axes):
        """
        Enable drag-to-mask on axes in this figure.

        :param axes:
            The axis or list of axes in this figure where drag-to-mask should
            be enabled. If a list of axes are given, then masking in one will
            display in all others.
        """

        if isinstance(axes, matplotlib.axes.Axes):
            axes = [axes]

        for i, ax in enumerate(axes):
            if ax not in self.figure.axes:
                raise ValueError(
                    "axes (zero-index {}) is not in this figure".format(i))

        self._drag_to_mask_axes = axes

        # Connect events.
        self.mpl_connect("button_press_event", self._drag_to_mask_press)
        self.mpl_connect("button_release_event", self._drag_to_mask_release)

        self.dragged_masks = []

        self._mask_interactive_region = dict(zip(axes, [None] * len(axes)))

        self._masked_regions = {}
        [self._masked_regions.setdefault(ax, []) for ax in axes]

        return None



    def _drag_to_mask_press(self, event):
        """
        Event for triggering when the left mouse button has been clicked, just
        before a region is dragged to be masked.

        :param event:
            The matplotlib event.
        """

        if event.inaxes not in self._drag_to_mask_axes or event.button != 1:
            return None

        if not event.dblclick:

            # Single left-hand mouse button click.
            xmin, xmax, ymin, ymax = (event.xdata, np.nan, -1e8, +1e8)

            for ax in self._mask_interactive_region.keys():
                interactive_region = self._mask_interactive_region[ax]
                if interactive_region is None:
                    self._mask_interactive_region[ax] = ax.axvspan(**{
                            "xmin": xmin,
                            "xmax": xmax,
                            "ymin": ymin,
                            "ymax": ymax,
                            "facecolor": "r",
                            "edgecolor": "none",
                            "alpha": 0.25,
                            "zorder": -1
                        })

                else:
                    interactive_region.set_xy([
                        [xmin, ymin],
                        [xmin, ymax],
                        [xmax, ymax],
                        [xmax, ymin],
                        [xmin, ymin]
                    ])

            # Set the signal and the time.
            self._mask_interactive_region_signal = (
                time.time(),
                self.mpl_connect(
                    "motion_notify_event", self._drag_to_mask_motion)
            )
        
        else:
            # Double click.

            # Matches any existing masked regions?
            delete_mask_index = None
            for i, (xmin, xmax) in enumerate(self.dragged_masks):
                if xmax >= event.xdata >= xmin:
                    # Remove this mask.
                    delete_mask_index = i
                    break

            if delete_mask_index is not None:
                self.dragged_masks.pop(delete_mask_index)
                self._draw_dragged_masks()

            return None

        return None


    def _drag_to_mask_motion(self, event):
        """
        Event for triggering when the mouse has been moved while the left-hand
        button is held, indicating a change in the region to be masked.

        :param event:
            The matplotlib event.
        """

        if event.xdata is None or event.inaxes not in self._drag_to_mask_axes \
        or event.button != 1:
            return None 

        signal_time, signal_cid = self._mask_interactive_region_signal
        if time.time() - signal_time > self.__double_click_interval:

            # Update all interactive masks.
            for ax in self._mask_interactive_region.keys():
                data = self._mask_interactive_region[ax].get_xy()

                # Update xmax.
                data[2:4, 0] = event.xdata
                self._mask_interactive_region[ax].set_xy(data)

            self.draw()

        return None


    def _drag_to_mask_release(self, event):
        """
        Event for triggering when the left-hand mouse button has been released
        and a region has been marked to be masked.

        :param event:
            The matplotlib event.
        """

        try:
            signal_time, signal_cid = self._mask_interactive_region_signal

        except AttributeError:
            return None
        
        xy = self._mask_interactive_region.values()[0].get_xy()
        
        xdata = event.xdata if event.xdata is not None else xy[2, 0]

        # If the two mouse events were within some time interval,
        # then we should not add a mask because those signals were probably
        # part of a double-click event.
        if  time.time() - signal_time > self.__double_click_interval \
        and np.abs(xy[0,0] - xdata) > 0:
            
            # Update the cache with the new mask.
            limits = [xy[0, 0], xy[2, 0]]
            self.dragged_masks.append([min(limits), max(limits)])

            # Update the view.
            self._draw_dragged_masks()

        # Clear the interactive masks.
        xy[:, 0] = np.nan
        for ax in self._mask_interactive_region.keys():
            self._mask_interactive_region[ax].set_xy(xy)

        self.mpl_disconnect(signal_cid)
        del self._mask_interactive_region_signal

        self.draw()

        return None


    def _draw_dragged_masks(self):
        """ Draw the dragged masks in the relevant axes. """

        ymin, ymax = (-1e8, +1e8)
        for i, (xmin, xmax) in enumerate(self.dragged_masks):

            for ax in self._masked_regions.keys():
                try:
                    masked_region = self._masked_regions[ax][i]

                except IndexError:
                    self._masked_regions[ax].append(ax.axvspan(**{
                        "xmin": xmin,
                        "xmax": xmax,
                        "ymin": ymin,
                        "ymax": ymax,
                        "facecolor": "r",
                        "edgecolor": "none",
                        "alpha": 0.25,
                        "zorder": -1
                    }))

                else:
                    masked_region.set_xy([
                        [xmin, ymin],
                        [xmin, ymax],
                        [xmax, ymax],
                        [xmax, ymin],
                        [xmin, ymin]
                    ])

        # Clear off any additional ones.
        N = len(self.dragged_masks)
        for ax in self._masked_regions.keys():
            for masked_region in self._masked_regions[ax][N:]:
                masked_region.set_xy([
                    [np.nan, np.nan],
                    [np.nan, np.nan],
                    [np.nan, np.nan],
                    [np.nan, np.nan],
                    [np.nan, np.nan],
                ])

        self.draw()

        return None


    def key_press_flags(self, event):
        if event.key == "shift":
            self.shift_key_pressed = True
        elif event.key == "space":
            self.space_key_pressed = True
        return None
        
    def key_release_flags(self, event):
        if event.key == "shift":
            self.shift_key_pressed = False
        elif event.key == "space":
            self.space_key_pressed = False
        return None        <|MERGE_RESOLUTION|>--- conflicted
+++ resolved
@@ -1,11 +1,8 @@
 #!/usr/bin/env python
 # -*- coding: utf-8 -*-
 
-<<<<<<< HEAD
 """ Functionality to use matplotlib figures in PySide2 GUIs. """
 
-=======
->>>>>>> 2d956f45
 from __future__ import (division, print_function, absolute_import,
                         unicode_literals)
 
@@ -27,7 +24,7 @@
 
 from matplotlib.figure import Figure
 
-from PyQt5 import (QtCore, QtGui as QtGui2, QtWidgets as QtGui)
+from PySide2 import (QtCore, QtGui as QtGui2, QtWidgets as QtGui)
 
 DOUBLE_CLICK_INTERVAL = 0.1 # MAGIC HACK
 
