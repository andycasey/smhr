--- conflicted
+++ resolved
@@ -45,21 +45,13 @@
     def __init__(self, parent):
         super(ChemicalAbundancesTab, self).__init__(parent)
         self.parent = parent
-<<<<<<< HEAD
-        #self.parent_splitter = QtGui.QSplitter(self)
-=======
         self.FeH = np.nan
 
-        self.parent_splitter = QtGui.QSplitter(self)
->>>>>>> 88992385
         self.parent_layout = QtGui.QHBoxLayout(self)
-        #self.parent_splitter.setContentsMargins(3, 3, 3, 0)
-        #self.parent_layout.addWidget(self.parent_splitter)
         
         ################
         # LEFT HAND SIDE
         ################
-        #lhs_widget = QtGui.QWidget(self)
         lhs_layout = QtGui.QVBoxLayout()
         
         hbox = QtGui.QHBoxLayout()
@@ -123,8 +115,6 @@
         self._create_fitting_options_widget2()
         lhs_layout.addWidget(self.opt_tabs)
         
-        #lhs_widget.setLayout(lhs_layout)
-        #self.parent_splitter.addWidget(lhs_widget)
         self.parent_layout.addLayout(lhs_layout)
 
         #############################
@@ -191,7 +181,6 @@
             ]
         }
         
-        #self.parent_splitter.addWidget(self.figure)
         rhs_layout.addWidget(self.figure)
         self.parent_layout.addLayout(rhs_layout)
 
