--- conflicted
+++ resolved
@@ -9,11 +9,7 @@
 import numpy as np
 import os
 import sys
-<<<<<<< HEAD
-from PySide2 import QtCore, QtGui
-=======
-from PyQt5 import (QtCore, QtGui as QtGui2, QtWidgets as QtGui)
->>>>>>> 2d956f45
+from PySide2 import (QtCore, QtGui as QtGui2, QtWidgets as QtGui)
 from six import string_types
 
 import mpl
