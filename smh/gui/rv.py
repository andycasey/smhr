#!/usr/bin/env python
# -*- coding: utf-8 -*-

""" The radial velocity tab view for the Spectroscopy Made Hard GUI. """

from __future__ import (division, print_function, absolute_import,
                        unicode_literals)

import numpy as np
import os
import sys
from PySide import QtCore, QtGui
<<<<<<< HEAD
import logging
=======
from six import string_types
>>>>>>> 8611874d

import mpl
from matplotlib import (gridspec, pyplot as plt)

from smh import (Session, specutils)
from smh.linelists import LineList

logger = logging.getLogger(__name__)

import logging
logger = logging.getLogger(__name__)

__all__ = ["RVTab"]


c = 299792458e-3 # km/s

class RVTab(QtGui.QWidget):

    def __init__(self, parent):
        """
        Create a tab for correcting spectra for radial velocity.

        :param parent:
            The parent widget.
        """

        super(RVTab, self).__init__(parent)

        self.parent = parent

        # Create the overall RV tab.
        sp = QtGui.QSizePolicy(
            QtGui.QSizePolicy.MinimumExpanding, QtGui.QSizePolicy.MinimumExpanding)
        sp.setHeightForWidth(self.sizePolicy().hasHeightForWidth())
        self.setSizePolicy(sp)

        # Create a top-level horizontal layout to contain a matplotlib figure and
        # a vertical layout of settings..
        rv_tab_layout = QtGui.QHBoxLayout(self)
        rv_tab_layout.setContentsMargins(10, 10, 10, 10)

        # This vertical layout will be for input settings.
        rv_settings_vbox = QtGui.QVBoxLayout()
        rv_settings_vbox.setSizeConstraint(QtGui.QLayout.SetMinimumSize)

        # A two-tab setting for 'template' and 'normalization' settings in the
        # radial velocity determination.
        rv_settings_tabs = QtGui.QTabWidget(self)

        sp = QtGui.QSizePolicy(QtGui.QSizePolicy.Expanding, QtGui.QSizePolicy.Fixed)
        sp.setHorizontalStretch(0)
        sp.setVerticalStretch(0)
        sp.setHeightForWidth(rv_settings_tabs.sizePolicy().hasHeightForWidth())

        rv_settings_tabs.setSizePolicy(sp)
        rv_settings_tabs.setMinimumSize(QtCore.QSize(300, 240))
        rv_settings_tabs.setMaximumSize(QtCore.QSize(300, 240))

        rv_settings_tabs.setMovable(True)
        rv_settings_tabs.setObjectName("rv_settings_tabs")


        # A tab containing template settings.
        template_tab = QtGui.QWidget()
        template_tab.setObjectName("tv_template_tab")

        # TODO: Should template_tab and template_tab_widget actually be one entity?
        template_tab_widget = QtGui.QWidget(template_tab)
        template_tab_widget.setGeometry(QtCore.QRect(0, 0, 300, 210))

        template_tab_layout = QtGui.QVBoxLayout(template_tab_widget)
        template_tab_layout.setSizeConstraint(QtGui.QLayout.SetDefaultConstraint)
        template_tab_layout.setContentsMargins(10, 10, 10, 10)

        # Add a label at the top of the template settings tab.
        label = QtGui.QLabel(template_tab_widget)
        label.setMaximumSize(QtCore.QSize(240, 16777215))
        label.setText("Template spectrum filename:")
        template_tab_layout.addWidget(label)

        # Inner horizontal layout for the template path and select.
        template_path_layout = QtGui.QHBoxLayout()

        # Template path line edit (read-only).
        self.template_path = QtGui.QLineEdit(template_tab_widget)
        self.template_path.setObjectName("rv_template_path")
        self.template_path.setReadOnly(True)
        template_path_layout.addWidget(self.template_path)

        # Template path select button.
        rv_select_template_btn = QtGui.QPushButton(template_tab_widget)
        rv_select_template_btn.setObjectName("rv_select_template_btn")
        rv_select_template_btn.setText("...")
        template_path_layout.addWidget(rv_select_template_btn)

        # Add this horizontal layout to the template tab.
        template_tab_layout.addLayout(template_path_layout)

        # Add a label for the wavelength regions
        label = QtGui.QLabel(template_tab_widget)
        label.setMaximumSize(QtCore.QSize(240, 16777215))
        label.setText("Wavelength region:")
        template_tab_layout.addWidget(label)

        # Wavelength region for CCF.
        wl_region_layout = QtGui.QHBoxLayout()
        self.wl_region = QtGui.QComboBox(template_tab_widget)
        self.wl_region.setSizeAdjustPolicy(QtGui.QComboBox.AdjustToContents)
        self.wl_region.setObjectName("rv_wl_region")
        wl_region_layout.addWidget(self.wl_region)

        # Edit button for the wavelength regions.
        rv_wl_region_edit = QtGui.QPushButton(template_tab_widget)
        rv_wl_region_edit.setMaximumSize(QtCore.QSize(80, 16777215))
        rv_wl_region_edit.setObjectName("rv_wl_region_edit")
        wl_region_layout.addWidget(rv_wl_region_edit)
        template_tab_layout.addLayout(wl_region_layout)
        rv_wl_region_edit.setText("Edit list")

        # Add a horizontal line.
        hr = QtGui.QFrame(template_tab_widget)
        hr.setFrameShape(QtGui.QFrame.HLine)
        hr.setFrameShadow(QtGui.QFrame.Sunken)
        template_tab_layout.addWidget(hr)

        # Add a flexible spacer.
        template_tab_layout.addItem(QtGui.QSpacerItem(
            20, 40, QtGui.QSizePolicy.Minimum, QtGui.QSizePolicy.Expanding))

        # Add a cross-correlate button.
        rv_cross_correlate_btn = QtGui.QPushButton(template_tab_widget)
        rv_cross_correlate_btn.setObjectName("rv_cross_correlate_btn")
        rv_cross_correlate_btn.setText("Cross-correlate")
        template_tab_layout.addWidget(rv_cross_correlate_btn)

        # End of the template tab.
        rv_settings_tabs.addTab(template_tab, "Template")

        # Start the normalization tab.
        norm_tab = QtGui.QWidget()
        norm_tab.setObjectName("rv_normalization_tab")

        norm_tab_widget = QtGui.QWidget(norm_tab)
        norm_tab_widget.setGeometry(QtCore.QRect(0, 0, 300, 210))

        norm_tab_layout = QtGui.QVBoxLayout(norm_tab_widget)
        norm_tab_layout.setContentsMargins(10, 10, 10, 10)

        # Start the grid layout for the normalization tab.
        norm_tab_grid_layout = QtGui.QGridLayout()


        # Normalization function.
        label = QtGui.QLabel(norm_tab_widget)
        label.setText("Function")
        norm_tab_grid_layout.addWidget(label, 0, 0, 1, 1)
        
        # Put the normalization function combo box in a horizontal layout with a
        # spacer.
        hbox = QtGui.QHBoxLayout()
        hbox.addItem(QtGui.QSpacerItem(
            40, 20, QtGui.QSizePolicy.Expanding, QtGui.QSizePolicy.Minimum))
        self.norm_function = QtGui.QComboBox(norm_tab_widget)
        self.norm_function.setObjectName("rv_norm_function")
        hbox.addWidget(self.norm_function)
        norm_tab_grid_layout.addLayout(hbox, 0, 1, 1, 1)

        norm_functions = ("polynomial", "spline")
        for each in norm_functions:
            self.norm_function.addItem(each.title())


        # Normalization function order.
        label = QtGui.QLabel(norm_tab_widget)
        label.setText("Order")
        norm_tab_grid_layout.addWidget(label, 1, 0, 1, 1)
        
        # Put the normalization order combo box in a horizontal layout with a spacer
        hbox = QtGui.QHBoxLayout()
        hbox.addItem(QtGui.QSpacerItem(
            40, 20, QtGui.QSizePolicy.Expanding, QtGui.QSizePolicy.Minimum))
        self.norm_order = QtGui.QComboBox(norm_tab_widget)
        self.norm_order.setMaximumSize(QtCore.QSize(50, 16777215))
        self.norm_order.setObjectName("rv_norm_order")
        hbox.addWidget(self.norm_order)
        norm_tab_grid_layout.addLayout(hbox, 1, 1, 1, 1)

        norm_orders = range(1, 10)
        for order in norm_orders:
            self.norm_order.addItem("{0:.0f}".format(order))


        # Maximum number of iterations.
        label = QtGui.QLabel(norm_tab_widget)
        label.setText("Maximum iterations")
        norm_tab_grid_layout.addWidget(label, 2, 0, 1, 1)

        # Put the maxium number of iterations in a horizontal layout with a spacer.
        hbox = QtGui.QHBoxLayout()
        hbox.addItem(QtGui.QSpacerItem(
            40, 20, QtGui.QSizePolicy.Expanding, QtGui.QSizePolicy.Minimum))
        self.norm_max_iter = QtGui.QComboBox(norm_tab_widget)
        self.norm_max_iter.setMaximumSize(QtCore.QSize(50, 16777215))
        self.norm_max_iter.setObjectName("rv_norm_max_iter")
        hbox.addWidget(self.norm_max_iter)
        norm_tab_grid_layout.addLayout(hbox, 2, 1, 1, 1)

        norm_max_iters = range(1, 10)
        for iteration in norm_max_iters:
            self.norm_max_iter.addItem("{0:.0f}".format(iteration))


        # Low sigma clipping.
        label = QtGui.QLabel(norm_tab_widget)
        label.setText("Low sigma clip")
        norm_tab_grid_layout.addWidget(label, 3, 0, 1, 1)

        # Put the low sigma line edit box in a horizontal layout with a spacer.
        hbox = QtGui.QHBoxLayout()
        hbox.setContentsMargins(-1, -1, 5, -1)
        hbox.addItem(QtGui.QSpacerItem(
            40, 20, QtGui.QSizePolicy.Expanding, QtGui.QSizePolicy.Minimum))
        self.norm_low_sigma = QtGui.QLineEdit(norm_tab_widget)
        self.norm_low_sigma.setMaximumSize(QtCore.QSize(40, 16777215))
        self.norm_low_sigma.setAlignment(QtCore.Qt.AlignCenter)
        self.norm_low_sigma.setObjectName("rv_norm_low_sigma")
        self.norm_low_sigma.setValidator(
            QtGui.QDoubleValidator(0, 1000, 2, self.norm_low_sigma))
        hbox.addWidget(self.norm_low_sigma)
        norm_tab_grid_layout.addLayout(hbox, 3, 1, 1, 1)


        # High sigma clipping.
        label = QtGui.QLabel(norm_tab_widget)
        label.setText("High sigma clip")
        norm_tab_grid_layout.addWidget(label, 4, 0, 1, 1)

        # Put the high sigma line edit box in a horizontal layout with a spacer.
        hbox = QtGui.QHBoxLayout()
        hbox.setContentsMargins(-1, -1, 5, -1)
        hbox.addItem(QtGui.QSpacerItem(
            40, 20, QtGui.QSizePolicy.Expanding, QtGui.QSizePolicy.Minimum))
        self.norm_high_sigma = QtGui.QLineEdit(norm_tab_widget)
        self.norm_high_sigma.setMaximumSize(QtCore.QSize(40, 16777215))
        self.norm_high_sigma.setAlignment(QtCore.Qt.AlignCenter)
        self.norm_high_sigma.setObjectName("rv_norm_high_sigma")
        self.norm_high_sigma.setValidator(
            QtGui.QDoubleValidator(0, 1000, 2, self.norm_high_sigma))
        hbox.addWidget(self.norm_high_sigma)
        norm_tab_grid_layout.addLayout(hbox, 4, 1, 1, 1)
        

        # Knot spacing.
        label = QtGui.QLabel(norm_tab_widget)
        norm_tab_grid_layout.addWidget(label, 5, 0, 1, 1)
        label.setText(u"Knot spacing (Å)")

        # Put the knot spacing lint edit box in a horizontal layout with a spacer
        hbox = QtGui.QHBoxLayout()
        hbox.setContentsMargins(-1, -1, 5, -1)
        hbox.addItem(QtGui.QSpacerItem(
            40, 20, QtGui.QSizePolicy.Expanding, QtGui.QSizePolicy.Minimum))
        self.norm_knot_spacing = QtGui.QLineEdit(norm_tab_widget)
        self.norm_knot_spacing.setMaximumSize(QtCore.QSize(40, 16777215))
        self.norm_knot_spacing.setAlignment(QtCore.Qt.AlignCenter)
        self.norm_knot_spacing.setObjectName("rv_norm_knot_spacing")
        self.norm_knot_spacing.setValidator(
            QtGui.QIntValidator(0, 10000, self.norm_knot_spacing))
        hbox.addWidget(self.norm_knot_spacing)
        norm_tab_grid_layout.addLayout(hbox, 5, 1, 1, 1)

        # End of the grid in the normalization tab.
        norm_tab_layout.addLayout(norm_tab_grid_layout)
        norm_tab_layout.addItem(QtGui.QSpacerItem(
            20, 40, QtGui.QSizePolicy.Minimum, QtGui.QSizePolicy.Expanding))

        rv_settings_tabs.addTab(norm_tab, "Order normalization")
        rv_settings_vbox.addWidget(rv_settings_tabs)


        # Horizontal layout for the radial velocity measured/corrected.
        hbox = QtGui.QHBoxLayout()
        hbox.setSizeConstraint(QtGui.QLayout.SetMaximumSize)
        hbox.setContentsMargins(10, 0, 10, -1)

        label = QtGui.QLabel(self)
        label.setText("Radial velocity:")
        hbox.addWidget(label)

        # Radial velocity measured.
        self.rv_applied = QtGui.QLineEdit(self)
        sp = QtGui.QSizePolicy(QtGui.QSizePolicy.Ignored, QtGui.QSizePolicy.Fixed)
        sp.setHorizontalStretch(0)
        sp.setVerticalStretch(0)
        sp.setHeightForWidth(self.rv_applied.sizePolicy().hasHeightForWidth())
        self.rv_applied.setSizePolicy(sp)
        self.rv_applied.setMinimumSize(QtCore.QSize(50, 16777215))
        self.rv_applied.setAlignment(QtCore.Qt.AlignCenter)
        self.rv_applied.setObjectName("rv_applied")
        self.rv_applied.setValidator(
            QtGui.QDoubleValidator(-1e6, 1e6, 2, self.rv_applied))
        hbox.addWidget(self.rv_applied)

        # Units/uncertainty label.
        label = QtGui.QLabel(self)
        label.setObjectName("rv_measured_units_label")
        label.setText("km/s")
        hbox.addWidget(label)

        # Correct for radial velocity button.
        rv_correct_btn = QtGui.QPushButton(self)
        rv_correct_btn.setObjectName("rv_correct_btn")
        rv_correct_btn.setText("Correct")
        hbox.addWidget(rv_correct_btn)
        rv_settings_vbox.addLayout(hbox)


        # Add a spacer until the big button.
        rv_settings_vbox.addItem(QtGui.QSpacerItem(
            20, 40, QtGui.QSizePolicy.Minimum, QtGui.QSizePolicy.Expanding))


        # The cross-correlate and correct button.
        rv_ccc_btn = QtGui.QPushButton(self)
        sp = QtGui.QSizePolicy(
            QtGui.QSizePolicy.MinimumExpanding, QtGui.QSizePolicy.Fixed)
        sp.setHorizontalStretch(0)
        sp.setVerticalStretch(0)
        sp.setHeightForWidth(rv_ccc_btn.sizePolicy().hasHeightForWidth())
        rv_ccc_btn.setSizePolicy(sp)
        rv_ccc_btn.setMinimumSize(QtCore.QSize(300, 0))
        rv_ccc_btn.setMaximumSize(QtCore.QSize(300, 16777215))
        font = QtGui.QFont()
        font.setBold(True)
        font.setWeight(75)
        rv_ccc_btn.setFont(font)
        rv_ccc_btn.setCursor(QtGui.QCursor(QtCore.Qt.PointingHandCursor))
        rv_ccc_btn.setDefault(True)
        rv_ccc_btn.setObjectName("rv_ccc_btn")
        rv_ccc_btn.setText("Cross-correlate and correct")
        if sys.platform == "darwin":
            rv_ccc_btn.setStyleSheet('QPushButton {color: white}')

        rv_settings_vbox.addWidget(rv_ccc_btn)

        rv_tab_layout.addLayout(rv_settings_vbox)

        # Create a matplotlib widget.
        blank_widget = QtGui.QWidget(self)
        sp = QtGui.QSizePolicy(
            QtGui.QSizePolicy.Expanding, QtGui.QSizePolicy.Expanding)
        sp.setHorizontalStretch(0)
        sp.setVerticalStretch(0)
        sp.setHeightForWidth(blank_widget.sizePolicy().hasHeightForWidth())
        blank_widget.setSizePolicy(sp)
        blank_widget.setObjectName("blank_widget")

        self.rv_plot = mpl.MPLWidget(blank_widget, tight_layout=True)

        layout = QtGui.QVBoxLayout(blank_widget)        
        layout.addWidget(self.rv_plot, 1)

        rv_tab_layout.addWidget(blank_widget)


        gs = gridspec.GridSpec(3, 1, height_ratios=[2, 1, 1])
        self.ax_order = self.rv_plot.figure.add_subplot(gs[0])
        self.ax_order_norm = self.rv_plot.figure.add_subplot(gs[1])
        self.ax_ccf = self.rv_plot.figure.add_subplot(gs[2])

        # Pseudo-legend.
        self.ax_order.text(0.99, 0.9, "Data", color="k",
            transform=self.ax_order.transAxes, horizontalalignment="right")
        self.ax_order.text(0.99, 0.8, "Continuum", color="r", 
            transform=self.ax_order.transAxes, horizontalalignment="right")
        self.ax_order.text(0.99, 0.7, "Template", color="b", 
            transform=self.ax_order.transAxes, horizontalalignment="right")

        # Ticks, etc
        self.ax_order.set_xticklabels([])
        self.ax_order_norm.set_yticks([0, 1])
        self.ax_order_norm.set_ylim(0, 1.2)

        self.ax_order_norm.set_xlabel(u"Wavelength (Å)")
        self.ax_order.set_ylabel("Flux")

        # Draw an initial line for data and continuum.
        self.ax_order.plot([], [], c='k', drawstyle='steps-mid')
        self.ax_order.plot([], [], c='r', zorder=2)
        self.ax_order.set_ylim([0, 1])

        self.ax_order_norm.axhline(1, linestyle=":", c="#666666", zorder=-1)
        self.ax_order_norm.plot([], [], c='k', drawstyle='steps-mid')
        self.ax_order_norm.plot([], [], c='b') # Template.
        self.ax_order_norm.set_ylabel("Normalized flux")


        self.ax_ccf.plot([], [], c='k')
        self.ax_ccf.set_xlabel("Velocity (km/s)")
        self.ax_ccf.set_ylabel("CCF")
        self.ax_ccf.set_yticks([0, 0.5, 1.0])

        # Keep an input cache.
        self._populate_widgets()

        # Create signals for buttons.
        rv_cross_correlate_btn.clicked.connect(self.cross_correlate) 
        rv_correct_btn.clicked.connect(self.correct_radial_velocity)
        rv_ccc_btn.clicked.connect(self.cross_correlate_and_correct)
        rv_wl_region_edit.clicked.connect(self.launch_rvregion_dialog)

        # Create signals for when any of these things change.
        rv_select_template_btn.clicked.connect(self.select_template)
        self.wl_region.currentIndexChanged.connect(self.update_wl_region)
        self.norm_low_sigma.textChanged.connect(
            self.update_normalization_low_sigma)
        self.norm_high_sigma.textChanged.connect(
            self.update_normalization_high_sigma)
        self.norm_knot_spacing.textChanged.connect(
            self.update_normalization_knot_spacing)
        self.norm_function.currentIndexChanged.connect(
            self.update_normalization_function)
        self.norm_order.currentIndexChanged.connect(
            self.update_normalization_order)
        self.norm_max_iter.currentIndexChanged.connect(
            self.update_normalization_max_iterations)

        # Update the background to show whether certain items are valid.
        self.norm_low_sigma.textChanged.connect(self.check_state)
        self.norm_high_sigma.textChanged.connect(self.check_state)
        self.norm_knot_spacing.textChanged.connect(self.check_state)
        
        # Draw the template straight up if we can.
        self.draw_template(refresh=True)

        return None



    def check_state(self, *args, **kwargs):
        """
        Update the background color of a QLineEdit object based on whether the
        input is valid.
        """

        sender = self.sender()
        validator = sender.validator()
        state = validator.validate(sender.text(), 0)[0]
        if state == QtGui.QValidator.Acceptable:
            color = 'none' # normal background color
        elif state == QtGui.QValidator.Intermediate:
            color = '#fff79a' # yellow
        else:
            color = '#f6989d' # red
        sender.setStyleSheet('QLineEdit { background-color: %s }' % color)



    def _populate_widgets(self):
        """
        Populate widgets with values from the current SMH session, or the
        default SMH settings file.
        """
<<<<<<< HEAD
        # TODO: Put the default I/O somewhere else since it will be common to many
        #       tabs.
        try:
            defaults = self.parent.session.metadata["rv"]
        except (AttributeError, KeyError):
            with open(Session._default_settings_path, "rb") as fp:
                defaults = yaml.load(fp)["rv"]
=======
        if self.parent.session is None:
            return None
        defaults = self.parent.session.metadata["rv"]

        # The cache allows us to store things that won't necessarily go into the
        # session, but will update views, etc. For example, previewing continua
        # before actually using it in cross-correlation, etc.
        self._cache = {
            "input": defaults.copy()
        }

        # Wavelength regions should just be a single range.
        self._cache["input"]["wavelength_region"] \
            = self._cache["input"]["wavelength_regions"][0]
        del self._cache["input"]["wavelength_regions"]
>>>>>>> 8611874d

        # Template filename.
        self.template_path.setReadOnly(False)
        if isinstance(defaults["template_spectrum"], string_types):
            self.template_path.setText(defaults["template_spectrum"])
        else:
            self.template_path.setText(defaults["template_spectrum_name"])
        self.template_path.setReadOnly(True)

        # Wavelength regions.
        # Clear combo box (triggers self.update_wl_region(), be careful)
        for i in range(self.wl_region.count()):
            self.wl_region.removeItem(0)
        for each in defaults["wavelength_regions"]:
            self.wl_region.addItem(u"{0:.0f}-{1:.0f} Å".format(*each))

        # Normalization function.
        norm_functions = [self.norm_function.itemText(i).lower() \
            for i in range(self.norm_function.count())]
        self.norm_function.setCurrentIndex(norm_functions.index(
            defaults["normalization"]["function"].lower()))

        # Normalization order.
        norm_orders = [int(self.norm_order.itemText(i)) \
            for i in range(self.norm_order.count())]
        self.norm_order.setCurrentIndex(norm_orders.index(
            defaults["normalization"]["order"]))

        # Normalization maximum iterations.
        norm_max_iters = [int(self.norm_max_iter.itemText(i)) \
            for i in range(self.norm_max_iter.count())]
        self.norm_max_iter.setCurrentIndex(norm_max_iters.index(
            defaults["normalization"]["max_iterations"]))

        # Normalization low and high sigma clip:
        self.norm_low_sigma.setText(
            str(defaults["normalization"]["low_sigma_clip"]))
        self.norm_high_sigma.setText(
            str(defaults["normalization"]["high_sigma_clip"]))
        
        # Normalization knot spacing.
        self.norm_knot_spacing.setText(
            str(defaults["normalization"]["knot_spacing"]))

        return None


    def update_normalization_function(self):
        """ Update the normalization function. """
        self._cache["input"]["normalization"]["function"] \
            = self.norm_function.currentText()
        self.fit_and_redraw_normalized_order()


    def update_normalization_order(self):
        """ Update the normalization order. """
        self._cache["input"]["normalization"]["order"] \
            = int(self.norm_order.currentText())
        self.fit_and_redraw_normalized_order()


    def update_normalization_max_iterations(self):
        """ Update the maximum number of iterations during normalization. """
        self._cache["input"]["normalization"]["max_iterations"] \
            = int(self.norm_max_iter.currentText())
        self.fit_and_redraw_normalized_order()


    def update_normalization_low_sigma(self):
        """ Update the low sigma clipping during normalization. """
        low_sigma = self.norm_low_sigma.text()
        if low_sigma:
            self._cache["input"]["normalization"]["low_sigma_clip"] \
                = float(low_sigma)
            self.fit_and_redraw_normalized_order()


    def update_normalization_high_sigma(self):
        """ Update the high sigma clipping during normalization. """
        high_sigma = self.norm_high_sigma.text()
        if high_sigma:
            self._cache["input"]["normalization"]["high_sigma_clip"] \
                = float(high_sigma)
            self.fit_and_redraw_normalized_order()


    def update_normalization_knot_spacing(self):
        """ Update the knot spacing used for normalization. """
        knot_spacing = self.norm_knot_spacing.text()
        if knot_spacing:
            self._cache["input"]["normalization"]["knot_spacing"] \
                = float(knot_spacing)
            self.fit_and_redraw_normalized_order()



    def fit_and_redraw_normalized_order(self):
        """
        Fit and redraw the continuum, and the normalized order.
        """

        self.fit_continuum()
        self.redraw_continuum()
        self.redraw_normalized_order(True)
        return None


    def fit_continuum(self):
        """
        Fit and draw the continuum.
        """

        self._cache["normalized_order"], self._cache["continuum"], _, __ \
            = self._cache["overlap_order"].fit_continuum(full_output=True,
                **self._cache["input"]["normalization"])
        return None


    def redraw_continuum(self, refresh=False):
        """
        Redraw the continuum.

        :param refresh: [optional]
            Force the figure to update.
        """

        self.ax_order.lines[1].set_data([
            self._cache["overlap_order"].dispersion,
            self._cache["continuum"]
        ])
        if refresh:
            self.rv_plot.draw()
        return None


    def redraw_normalized_order(self, refresh=False):
        """
        Redraw the normalized order.

        :param refresh: [optional]
            Force the figure to update.
        """

        # Redshift the normalized order by the 'RV-applied', if it exists.
        try:
            rv_applied = self.parent.session.metadata["rv"]["rv_applied"]
        except (AttributeError, KeyError):
            rv_applied = 0

        self.ax_order_norm.lines[1].set_data([
            self._cache["normalized_order"].dispersion * (1 - rv_applied/c),
            self._cache["normalized_order"].flux,
        ])
        self.ax_order_norm.set_xlim(self._cache["input"]["wavelength_region"])

        if refresh:
            self.rv_plot.draw()

        return None


    def select_template(self):
        """
        Select the template spectrum filename from disk.
        """

        path, _ = QtGui.QFileDialog.getOpenFileName(self.parent,
            caption="Select template spectrum", dir="", filter="*.fits")
        if not path: return

        # Set the text.
        self.template_path.setReadOnly(False)
        self.template_path.setText(path)
        self.template_path.setReadOnly(True)

        # Update the data cache.
        self._cache["input"]["template_spectrum"] = path

        # Update the figure containing the template.
        self.draw_template(refresh=True)
        
        return None


    def cross_correlate(self):
        """
        Normalize and cross-correlate the observed spectrum with the template.
        """
        
        kwds = self._cache["input"].copy()
        kwds["normalization_kwargs"] = kwds.pop("normalization")

        # Perform the cross-correlation.
        rv, rv_uncertainty = self.parent.session.rv_measure(**kwds)

        # Update the measured radial velocity in the GUI.
        self.rv_applied.setText("{0:+.1f}".format(rv))

        # Draw the CCF in the bottom panel.
        self.redraw_ccf(refresh=True)

        return None


    def redraw_ccf(self, refresh=False):
        """
        Draw the CCF stored in the session.
        """

        try:
            v, ccf = self.parent.session.metadata["rv"]["ccf"]
        except (AttributeError, KeyError):
            return None

        self.ax_ccf.lines[0].set_data([v, ccf])

        rv_measured = self.parent.session.metadata["rv"]["rv_measured"]
        
        self.ax_ccf.set_xlim(rv_measured - 1000, rv_measured + 1000)
        self.ax_ccf.set_ylim(0, 1.2)

        self.ax_ccf.axvline(rv_measured, c='r')

        if refresh:
            self.rv_plot.draw()
        return None


    def correct_radial_velocity(self):
        """
        Correct the radial velocity of the observed spectra.
        """

        self.parent.session.rv_correct(self.rv_applied.text())

        # Redshift the normalized order.
        self.redraw_normalized_order(True)

        # Enable and update the normalization tab.
        self.parent.tabs.setTabEnabled(self.parent.tabs.indexOf(self) + 1, True)
        self.parent.normalization_tab.update_rv_applied()

        return None


    def cross_correlate_and_correct(self):
        """
        Normalize and cross-correlate the observed spectrum with a template,
        then correct the observed spectrum with that velocity.
        """

        self.cross_correlate()
        self.correct_radial_velocity()

        return None


    def update_from_new_session(self):

        # Update cache.
        self._populate_widgets()

        # Update plots.

        self.draw_template()
        self.update_wl_region()
        self.rv_plot.draw()


    def update_wl_region(self):
        """
        Re-draw the order selected and the continuum fit, as well as the preview
        of the normalized spectrum.
        """

        if self.parent.session is None: return

        # Parse and cache the wavelength region.
        wavelength_region = [float(_) \
            for _ in self.wl_region.currentText().split(" ")[0].split("-")]
        self._cache["input"]["wavelength_region"] = wavelength_region

        # Get the right order.
        self._cache["overlap_order"], _, __ = \
            self.parent.session._get_overlap_order([wavelength_region])

        # Draw this order in the top axes.
        self.ax_order.lines[0].set_data([
            self._cache["overlap_order"].dispersion,
            self._cache["overlap_order"].flux,
        ])

        # Update the limits for this axis.
        self.ax_order.set_xlim(wavelength_region)
        flux_limits = (
            np.nanmin(self._cache["overlap_order"].flux),
            np.nanmax(self._cache["overlap_order"].flux)
        )
        self.ax_order.set_ylim(
            flux_limits[0],
            flux_limits[1] + (np.ptp(flux_limits) * 0.10)
        )

        # TODO: This may require some updating.
        print("Assuming that the session has not just been loaded and it has a CCF/norm order, etc")

        # Update the continuum fit.
        self.fit_and_redraw_normalized_order()

        return None



    def draw_template(self, refresh=False):
        """
        Draw the template spectrum in the figure.
        """

        path = self.template_path.text()
        if not os.path.exists(path): return

        template = specutils.Spectrum1D.read(path)
        self.ax_order_norm.lines[2].set_data([
            template.dispersion,
            template.flux
        ])

        if refresh:
            self.rv_plot.draw()

        return None


    def launch_rvregion_dialog(self):
        dialog = RVRegionDialog(self)
        code = dialog.exec_()
        logger.debug("RVRegionDialog Code: {}".format(code))
        self._populate_widgets()
        self.draw_template()
        self.update_wl_region()
        self.rv_plot.draw()

        return code
    
class RVRegionDialog(QtGui.QDialog):
    def __init__(self, rv_tab, *args):
        """
        Initialise a dialog to set new RV correction regions.

        :param session:
            The session that will be inspected for transitions.
        """

        super(RVRegionDialog, self).__init__(*args)

        self.rv_tab = rv_tab

        self.setGeometry(900, 900, 900, 600)
        self.move(QtGui.QApplication.desktop().screen().rect().center() \
            - self.rect().center())

        sp = QtGui.QSizePolicy(
            QtGui.QSizePolicy.MinimumExpanding, 
            QtGui.QSizePolicy.MinimumExpanding)
        sp.setHeightForWidth(self.sizePolicy().hasHeightForWidth())
        self.setSizePolicy(sp)

        spacerItem = QtGui.QSpacerItem(20, 40, QtGui.QSizePolicy.Minimum, QtGui.QSizePolicy.Minimum)
        spacerItem1 = QtGui.QSpacerItem(20, 40, QtGui.QSizePolicy.Minimum, QtGui.QSizePolicy.Expanding)
        spacerItem2 = QtGui.QSpacerItem(20, 40, QtGui.QSizePolicy.Minimum, QtGui.QSizePolicy.Minimum)

        self.setObjectName("RVRegionDialog")
        self.setAutoFillBackground(False)
        self.horizontalLayout = QtGui.QHBoxLayout(self)
        self.horizontalLayout_2 = QtGui.QHBoxLayout()

        ## Left column
        self.verticalLayout_2 = QtGui.QVBoxLayout()
        self.verticalLayout_2.addItem(spacerItem)
        self.listWidget = QtGui.QListWidget(self)
        self.listWidget.setObjectName("listWidget")
        sp = QtGui.QSizePolicy(
            QtGui.QSizePolicy.Minimum, QtGui.QSizePolicy.Minimum)
        sp.setHorizontalStretch(0)
        sp.setVerticalStretch(0)
        sp.setHeightForWidth(self.listWidget.sizePolicy().hasHeightForWidth())
        self.listWidget.setSizePolicy(sp)
        self.verticalLayout_2.addWidget(self.listWidget)
        self.button_savedefault = QtGui.QPushButton(self)
        self.button_savedefault.setObjectName("button_savedefault")
        self.button_savesession = QtGui.QPushButton(self)
        self.button_savesession.setObjectName("button_savesession")
        self.verticalLayout_2.addWidget(self.button_savedefault)
        self.verticalLayout_2.addWidget(self.button_savesession)
        self.verticalLayout_2.addItem(spacerItem1)
        self.horizontalLayout_2.addLayout(self.verticalLayout_2)
        self.button_savedefault.clicked.connect(self.save_as_default)
        self.button_savesession.clicked.connect(self.save_to_session)

        ## Right column MPL widget
        self.verticalLayout = QtGui.QVBoxLayout()
        blank_widget = QtGui.QWidget(self)
        sp = QtGui.QSizePolicy(
            QtGui.QSizePolicy.MinimumExpanding, QtGui.QSizePolicy.MinimumExpanding)
        sp.setHorizontalStretch(0)
        sp.setVerticalStretch(0)
        sp.setHeightForWidth(blank_widget.sizePolicy().hasHeightForWidth())
        blank_widget.setSizePolicy(sp)
        blank_widget.setObjectName("blank_widget")
        self.mpl_plot = mpl.MPLWidget(blank_widget, tight_layout=True,
                                      autofocus=True)
        self.mpl_plot.setObjectName("mpl_plot")

        layout = QtGui.QVBoxLayout(blank_widget)
        layout.addWidget(self.mpl_plot, 1)
        self.verticalLayout.addWidget(blank_widget)

        # Copied from above; TODO refactor?
        gs = gridspec.GridSpec(2, 1, height_ratios=[1, 1])
        self.ax_order = self.mpl_plot.figure.add_subplot(gs[0])
        self.ax_order_norm = self.mpl_plot.figure.add_subplot(gs[1])
        self.ax_order.text(0.99, 0.9, "Data", color="k",
            transform=self.ax_order.transAxes, horizontalalignment="right")
        self.ax_order.text(0.99, 0.8, "Continuum", color="r", 
            transform=self.ax_order.transAxes, horizontalalignment="right")
        self.ax_order.text(0.99, 0.7, "Template", color="b", 
            transform=self.ax_order.transAxes, horizontalalignment="right")
        self.ax_order.set_xticklabels([])
        self.ax_order_norm.set_yticks([0, 1])
        self.ax_order_norm.set_ylim(0, 1.2)
        self.ax_order_norm.set_xlabel(u"Wavelength (Å)")
        self.ax_order.set_ylabel("Flux")
        self.ax_order.plot([], [], c='k', drawstyle='steps-mid')
        self.ax_order.plot([], [], c='r', zorder=2)
        self.ax_order.set_ylim([0, 1])
        self.ax_order_norm.axhline(1, linestyle=":", c="#666666", zorder=-1)
        self.ax_order_norm.plot([], [], c='k', drawstyle='steps-mid')
        self.ax_order_norm.plot([], [], c='b') # Template.
        self.ax_order_norm.set_ylabel("Normalized flux")


        # Right column wavelength regions
        self.horizontalLayout_4 = QtGui.QHBoxLayout()
        self.horizontalLayout_4.setObjectName("horizontalLayout_4")
        self.label = QtGui.QLabel(self)
        self.label.setAlignment(QtCore.Qt.AlignCenter)
        self.label.setObjectName("Lower Wavelength")
        self.horizontalLayout_4.addWidget(self.label)
        self.label_2 = QtGui.QLabel(self)
        self.label_2.setAlignment(QtCore.Qt.AlignCenter)
        self.label_2.setObjectName("Upper Wavelength")
        self.horizontalLayout_4.addWidget(self.label_2)
        self.verticalLayout.addLayout(self.horizontalLayout_4)
        self.horizontalLayout_3 = QtGui.QHBoxLayout()
        self.horizontalLayout_3.setObjectName("horizontalLayout_3")
        self.text_lower_wl = QtGui.QLineEdit(self)
        self.text_lower_wl.setObjectName("Lower Wavelength Value")
        self.horizontalLayout_3.addWidget(self.text_lower_wl)
        self.text_upper_wl = QtGui.QLineEdit(self)
        self.text_upper_wl.setObjectName("Upper Wavelength Value")
        self.horizontalLayout_3.addWidget(self.text_upper_wl)
        self.verticalLayout.addLayout(self.horizontalLayout_3)
        # Signals for wavelength region
        self.text_lower_wl.textChanged.connect(self.wl_value_changed)
        self.text_upper_wl.textChanged.connect(self.wl_value_changed)

        # Right column buttons
        self.button_savetolist = QtGui.QPushButton(self)
        self.button_savetolist.setObjectName("button_savetolist")
        self.verticalLayout.addWidget(self.button_savetolist)
        self.verticalLayout.addItem(spacerItem2)
        self.button_exit = QtGui.QPushButton(self)
        self.button_exit.setObjectName("button_exit")
        self.verticalLayout.addWidget(self.button_exit)
        self.horizontalLayout_2.addLayout(self.verticalLayout)
        self.horizontalLayout.addLayout(self.horizontalLayout_2)
        self.button_savetolist.clicked.connect(self.save_to_list)
        self.button_exit.clicked.connect(self.accept)

        # Set labels for everything
        self.setWindowTitle("RVRegionDialog")
        self.label.setText("Lower Wavelength (Å)")
        self.label_2.setText("Upper Wavelength (Å)")
        self.button_savedefault.setText("Save as Default")
        self.button_savesession.setText("Save to Session")
        self.button_savetolist.setText("Save to List")
        self.button_exit.setText("Exit")
        QtCore.QMetaObject.connectSlotsByName(self)
        
        ## put wavelength regions into the listWidget
        wavelength_regions = self.rv_tab.parent.session.setting(["rv","wavelength_regions"])
        for each in wavelength_regions:
            self.listWidget.addItem(u"{0:.0f}-{1:.0f} Å".format(*each))
        self.listWidget.setSortingEnabled(False)
        self.listWidget.setCurrentRow(0)
        
        self.draw_template(refresh=True)
        #self.update_wl_region()
        self.mpl_plot.draw()

        return None

    def get_regions_from_list(self):
        N = self.listWidget.count()
        regions = []
        for i in range(N):
            wl1,wl2 = self.listWidget.item(i).text().split(' ')[0].split('-')
            regions.append((float(wl1),float(wl2)))
        return regions
    def save_as_default(self):
        regions = self.get_regions_from_list()
        raise NotImplementedError
    def save_to_session(self):
        regions = self.get_regions_from_list()
        self.rv_tab.parent.session.metadata["rv"]["wavelength_regions"] = regions
        logger.debug("Saved wavelength regions to session: {}".format(regions))
    def save_to_list(self):
        wavelength_region = self.get_wavelength_region()
        if wavelength_region==None: return None
        self.listWidget.addItem(u"{0:.0f}-{1:.0f} Å".format(*wavelength_region))

    def get_wavelength_region(self):
        wl_lower = float(self.text_lower_wl.text())
        wl_upper = float(self.text_upper_wl.text())
        if wl_lower >= wl_upper: return None
        return (wl_lower, wl_upper)
        
    def wl_value_changed(self):
        self.listWidget.setCurrentRow(-1)
        self.update_wl_region()
    def update_wl_region(self):
        """
        Re-draw the order selected and the continuum fit, as well as the preview
        of the normalized spectrum.
        """

        # Parse and cache the wavelength region.
        wavelength_region = self.get_wavelength_region()
        if wavelength_region==None: return

        self.rv_tab._cache["input"]["wavelength_region"] = wavelength_region

        # Get the right order.
        self.rv_tab._cache["overlap_order"], _, __ = \
            self.rv_tab.parent.session._get_overlap_order([wavelength_region])

        # Draw this order in the top axes.
        self.ax_order.lines[0].set_data([
            self.rv_tab._cache["overlap_order"].dispersion,
            self.rv_tab._cache["overlap_order"].flux,
        ])

        # Update the limits for this axis.
        self.ax_order.set_xlim(wavelength_region)
        flux_limits = (
            np.nanmin(self.rv_tab._cache["overlap_order"].flux),
            np.nanmax(self.rv_tab._cache["overlap_order"].flux)
        )
        self.ax_order.set_ylim(
            flux_limits[0],
            flux_limits[1] + (np.ptp(flux_limits) * 0.10)
        )

        # Update the continuum fit.
        self.fit_and_redraw_normalized_order()

        return None

    def fit_and_redraw_normalized_order(self):
        """
        Fit and redraw the continuum, and the normalized order.
        """

        self.rv_tab.fit_continuum()
        self.redraw_continuum()
        self.redraw_normalized_order(True)
        return None
    
    def redraw_continuum(self, refresh=False):
        """
        Redraw the continuum.

        :param refresh: [optional]
            Force the figure to update.
        """

        self.ax_order.lines[1].set_data([
            self.rv_tab._cache["overlap_order"].dispersion,
            self.rv_tab._cache["continuum"]
        ])
        if refresh:
            self.mpl_plot.draw()
        return None
    def redraw_normalized_order(self, refresh=False):
        """
        Redraw the normalized order.

        :param refresh: [optional]
            Force the figure to update.
        """

        # Redshift the normalized order by the 'RV-applied', if it exists.
        try:
            rv_applied = self.rv_tab.parent.session.metadata["rv"]["rv_applied"]
        except (AttributeError, KeyError):
            rv_applied = 0

        self.ax_order_norm.lines[1].set_data([
            self.rv_tab._cache["normalized_order"].dispersion * (1 - rv_applied/c),
            self.rv_tab._cache["normalized_order"].flux,
        ])
        self.ax_order_norm.set_xlim(self.rv_tab._cache["input"]["wavelength_region"])

        if refresh:
            self.mpl_plot.draw()

        return None
    def draw_template(self, refresh=False):
        """
        Draw the template spectrum in the figure.
        """

        path = self.rv_tab.template_path.text()
        if not os.path.exists(path): return

        template = specutils.Spectrum1D.read(path)
        self.ax_order_norm.lines[2].set_data([
            template.dispersion,
            template.flux
        ])

        if refresh:
            self.mpl_plot.draw()

        return None


if __name__ == "__main__":

    # This is just for development testing.
    app = QtGui.QApplication(sys.argv)
    #window = RVRegionDialog(None)
    #window.exec_()
    widget = QtGui.QWidget(None)

    with open(Session._default_settings_path, "rb") as fp:
        defaults = yaml.load(fp)
    datadir = os.path.dirname(os.path.abspath(__file__))+'/../tests/test_data'
    session = Session([datadir+"/spectra/hd122563.fits"])
    widget.session = session
    session.metadata.update(defaults)

    ll = LineList.read(os.path.dirname(os.path.abspath(__file__))+'/../tests/test_data/linelists/lin4554new')
    session.metadata['line_list'] = ll
    
    rv_tab = RVTab(widget)
    rv_tab.update_from_new_session()
    rv_tab.template_path = QtGui.QLineEdit()
    rv_tab.template_path.setText(datadir+'/spectra/hd122563.fits')
    
    dialog = RVRegionDialog(rv_tab)

    dialog.exec_()<|MERGE_RESOLUTION|>--- conflicted
+++ resolved
@@ -10,19 +10,13 @@
 import os
 import sys
 from PySide import QtCore, QtGui
-<<<<<<< HEAD
-import logging
-=======
 from six import string_types
->>>>>>> 8611874d
 
 import mpl
 from matplotlib import (gridspec, pyplot as plt)
 
 from smh import (Session, specutils)
 from smh.linelists import LineList
-
-logger = logging.getLogger(__name__)
 
 import logging
 logger = logging.getLogger(__name__)
@@ -479,15 +473,6 @@
         Populate widgets with values from the current SMH session, or the
         default SMH settings file.
         """
-<<<<<<< HEAD
-        # TODO: Put the default I/O somewhere else since it will be common to many
-        #       tabs.
-        try:
-            defaults = self.parent.session.metadata["rv"]
-        except (AttributeError, KeyError):
-            with open(Session._default_settings_path, "rb") as fp:
-                defaults = yaml.load(fp)["rv"]
-=======
         if self.parent.session is None:
             return None
         defaults = self.parent.session.metadata["rv"]
@@ -503,7 +488,6 @@
         self._cache["input"]["wavelength_region"] \
             = self._cache["input"]["wavelength_regions"][0]
         del self._cache["input"]["wavelength_regions"]
->>>>>>> 8611874d
 
         # Template filename.
         self.template_path.setReadOnly(False)
@@ -782,8 +766,10 @@
         if self.parent.session is None: return
 
         # Parse and cache the wavelength region.
+        current_text = self.wl_region.currentText()
+        if current_text == "": return
         wavelength_region = [float(_) \
-            for _ in self.wl_region.currentText().split(" ")[0].split("-")]
+                   for _ in current_text.split(" ")[0].split("-")]
         self._cache["input"]["wavelength_region"] = wavelength_region
 
         # Get the right order.
