--- conflicted
+++ resolved
@@ -9,11 +9,7 @@
 import sys
 import logging
 import os
-<<<<<<< HEAD
-from PySide2 import QtCore, QtGui
-=======
-from PyQt5 import (QtCore, QtGui as QtGui2, QtWidgets as QtGui)
->>>>>>> 2d956f45
+from PySide2 import (QtCore, QtGui as QtGui2, QtWidgets as QtGui)
 import yaml
 import numpy as np
 
@@ -33,9 +29,11 @@
     The main GUI window for Spectroscopy Made Hard.
     """
 
-    def __init__(self, session_path=None, spectrum_filenames=None):
+    def __init__(self, parent=None, session_path=None, spectrum_filenames=None):
         super(Ui_MainWindow, self).__init__()
 
+        self.parent = parent
+        
         self.unsaved_session_changes = False
         self.session = None
         self.session_path = None
@@ -49,8 +47,10 @@
 
         self.setObjectName("smh")
         self.resize(1200, 600)
-        self.move(QtGui.QApplication.desktop().screen().rect().center() \
-            - self.rect().center())
+        var1 = QtGui.QApplication.desktop()
+        var2 = var1.screen().rect().center()
+        var3 = self.rect().center()
+        self.move(var2 - var3)
 
         # Initialise the menus and associated actions.
         self.__init_menus__()
@@ -580,13 +580,8 @@
         # Ensure to update the proxy data models when the transitions dialog has
         # been closed.
         window = TransitionsDialog(self.session, callbacks=[
-<<<<<<< HEAD
             self.stellar_parameters_tab.new_session_loaded,
             self.chemical_abundances_tab.new_session_loaded,
-=======
-            #self.stellar_parameters_tab.proxy_spectral_models.reset, ## TODO this is bad but I don't know what to do
-            self.chemical_abundances_tab.refresh_table,
->>>>>>> 2d956f45
             self.review_tab.new_session_loaded
             ])
         window.exec_()
@@ -711,14 +706,8 @@
         self._update_window_title()
 
     def transition_dialog_callback(self):
-<<<<<<< HEAD
         self.stellar_parameters_tab.new_session_loaded()
         self.chemical_abundances_tab.new_session_loaded()
-=======
-        ## TODO this is bad but I don't know what to do
-        #self.stellar_parameters_tab.proxy_spectral_models.reset()
-        self.chemical_abundances_tab.refresh_table()
->>>>>>> 2d956f45
         self.review_tab.new_session_loaded()
 
     def refresh_all_guis(self):
