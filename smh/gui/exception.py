#!/usr/bin/env python
# -*- coding: utf-8 -*-

""" GUIs related to exceptions and warnings. """

from __future__ import (division, print_function, absolute_import,
                        unicode_literals)

import logging
import os
import requests
import sys
import traceback as tb
#from tempfile import mkstemp
from smh.utils import mkstemp
<<<<<<< HEAD
from urllib import quote
from PySide2 import QtCore, QtGui
=======
from urllib.parse import quote
from PyQt5 import (QtCore, QtGui as QtGui2, QtWidgets as QtGui)
>>>>>>> 2d956f45

from smh import __git_status__

logger = logging.getLogger("smh")

def format(color, style=None):
    """
    Return a QTextCharFormat with the given attributes.

    :param color:
        The color to format the text.

    :param style: [optional]
        The styling for the text.

    """
    _color = QtGui2.QColor()
    _color.setNamedColor(color)

    _format = QtGui2.QTextCharFormat()
    _format.setForeground(_color)
    if style is not None and 'bold' in style:
        _format.setFontWeight(QtGui2.QFont.Bold)
    if style is not None and 'italic' in style:
        _format.setFontItalic(True)

    return _format


# Syntax styles that can be shared by all languages
STYLES = {
    'keyword': format('green'),
    'operator': format('red'),
    'brace': format('darkGray'),
    'defclass': format('black', 'bold'),
    'string': format('blue'),
    'string2': format('blue'),
    'comment': format('darkGreen', 'italic'),
    'self': format('black', 'italic'),
    'numbers': format('brown'),
}

class PythonHighlighter(QtGui2.QSyntaxHighlighter):
    """
    Syntax highlighter for the Python language.
    """
    # Python keywords
    keywords = [
        'and', 'assert', 'break', 'class', 'continue', 'def',
        'del', 'elif', 'else', 'except', 'exec', 'finally',
        'for', 'from', 'global', 'if', 'import', 'in',
        'is', 'lambda', 'not', 'or', 'pass', 'print',
        'raise', 'return', 'try', 'while', 'yield',
        'None', 'True', 'False',
    ]

    # Python operators
    operators = [
        '=',
        # Comparison
        '==', '!=', '<', '<=', '>', '>=',
        # Arithmetic
        '\+', '-', '\*', '/', '//', '\%', '\*\*',
        # In-place
        '\+=', '-=', '\*=', '/=', '\%=',
        # Bitwise
        '\^', '\|', '\&', '\~', '>>', '<<',
    ]

    # Python braces
    braces = [
        '\{', '\}', '\(', '\)', '\[', '\]',
    ]
    def __init__(self, document):
        QtGui2.QSyntaxHighlighter.__init__(self, document)

        # Multi-line strings (expression, flag, style)
        # FIXME: The triple-quotes in these two lines will mess up the
        # syntax highlighting from this point onward
        self.tri_single = (QtCore.QRegExp("'''"), 1, STYLES['string2'])
        self.tri_double = (QtCore.QRegExp('"""'), 2, STYLES['string2'])

        rules = []

        # Keyword, operator, and brace rules
        rules += [(r'\b%s\b' % w, 0, STYLES['keyword'])
            for w in PythonHighlighter.keywords]
        rules += [(r'%s' % o, 0, STYLES['operator'])
            for o in PythonHighlighter.operators]
        rules += [(r'%s' % b, 0, STYLES['brace'])
            for b in PythonHighlighter.braces]

        # All other rules
        rules += [
            # 'self'
            (r'\bself\b', 0, STYLES['self']),

            # Double-quoted string, possibly containing escape sequences
            (r'"[^"\\]*(\\.[^"\\]*)*"', 0, STYLES['string']),
            # Single-quoted string, possibly containing escape sequences
            (r"'[^'\\]*(\\.[^'\\]*)*'", 0, STYLES['string']),

            # 'def' followed by an identifier
            (r'\bdef\b\s*(\w+)', 1, STYLES['defclass']),
            # 'class' followed by an identifier
            (r'\bclass\b\s*(\w+)', 1, STYLES['defclass']),

            # From '#' until a newline
            (r'#[^\n]*', 0, STYLES['comment']),

            # Numeric literals
            (r'\b[+-]?[0-9]+[lL]?\b', 0, STYLES['numbers']),
            (r'\b[+-]?0[xX][0-9A-Fa-f]+[lL]?\b', 0, STYLES['numbers']),
            (r'\b[+-]?[0-9]+(?:\.[0-9]+)?(?:[eE][+-]?[0-9]+)?\b', 0, STYLES['numbers']),
        ]

        # Build a QRegExp for each pattern
        self.rules = [(QtCore.QRegExp(pat), index, fmt)
            for (pat, index, fmt) in rules]


    def highlightBlock(self, text):
        """Apply syntax highlighting to the given block of text.
        """
        # Do other syntax formatting
        for expression, nth, format in self.rules:
            index = expression.indexIn(text, 0)

            while index >= 0:
                # We actually want the index of the nth match
                index = expression.pos(nth)
                length = len(expression.cap(nth))
                self.setFormat(index, length, format)
                index = expression.indexIn(text, index + length)

        self.setCurrentBlockState(0)

        # Do multi-line strings
        in_multiline = self.match_multiline(text, *self.tri_single)
        if not in_multiline:
            in_multiline = self.match_multiline(text, *self.tri_double)


    def match_multiline(self, text, delimiter, in_state, style):
        """Do highlighting of multi-line strings. ``delimiter`` should be a
        ``QRegExp`` for triple-single-quotes or triple-double-quotes, and
        ``in_state`` should be a unique integer to represent the corresponding
        state changes when inside those strings. Returns True if we're still
        inside a multi-line string when this function is finished.
        """
        # If inside triple-single quotes, start at 0
        if self.previousBlockState() == in_state:
            start = 0
            add = 0
        # Otherwise, look for the delimiter on this line
        else:
            start = delimiter.indexIn(text)
            # Move past this match
            add = delimiter.matchedLength()

        # As long as there's a delimiter match on this line...
        while start >= 0:
            # Look for the ending delimiter
            end = delimiter.indexIn(text, start + add)
            # Ending delimiter on this line?
            if end >= add:
                length = end - start + add + delimiter.matchedLength()
                self.setCurrentBlockState(0)
            # No; multi-line string
            else:
                self.setCurrentBlockState(in_state)
                length = len(text) - start + add
            # Apply formatting
            self.setFormat(start, length, style)
            # Look for the next match
            start = delimiter.indexIn(text, start + length)

        # Return True if still inside a multi-line string, False otherwise
        if self.currentBlockState() == in_state:
            return True
        else:
            return False



class ExceptionWidget(QtGui.QDialog):
    def __init__(self, exception_type, message, traceback, *args):
        """
        Initialize a widget to display details about an exception that was
        raised.


        :param exception_type:
            The type of exception that was raised.

        :param message:
            The exception message.

        :param traceback:
            The traceback object of the exception.
        """

        super(ExceptionWidget, self).__init__(*args)

        self.message = message
        self.exception_type = exception_type
        self.traceback = traceback

        self.setGeometry(600, 400, 600, 400)
        self.move(QtGui.QApplication.desktop().screen().rect().center() \
            - self.rect().center())
        self.setWindowTitle("Exception")

        sp = QtGui.QSizePolicy(
            QtGui.QSizePolicy.MinimumExpanding, 
            QtGui.QSizePolicy.MinimumExpanding)
        sp.setHeightForWidth(self.sizePolicy().hasHeightForWidth())
        self.setSizePolicy(sp)


        vertical_layout = QtGui.QVBoxLayout(self)

        # Label to explain what an exception is.
        label = QtGui.QLabel(self)
        label.setText(
            "An unexpected exception has occurred. The traceback and detailed "
            "information is available below.")
        vertical_layout.addWidget(label)

        # Text browser to display the exception details.
        self.show_traceback = QtGui.QPlainTextEdit(self)
        self.show_traceback.setFont(QtGui2.QFont("Courier", 12))
        self.show_traceback.setReadOnly(True)
        self.show_traceback.setPlainText("\n" + \
            "\n".join(tb.format_exception(exception_type, message, traceback)))

        self.highlighter = PythonHighlighter(self.show_traceback.document())
        

        vertical_layout.addWidget(self.show_traceback)

        # Horizontal layout with buttons.
        horizontal_layout = QtGui.QHBoxLayout()
        self.btn_ignore = QtGui.QPushButton(self)
        self.btn_ignore.setText("Ignore exceptions of this kind")
        horizontal_layout.addWidget(self.btn_ignore)

        self.btn_create_issue = QtGui.QPushButton(self)
        self.btn_create_issue.setText("Create GitHub issue..")
        horizontal_layout.addWidget(self.btn_create_issue)

        # Spacer with a minimum width.
        horizontal_layout.addItem(QtGui.QSpacerItem(40, 20, 
            QtGui.QSizePolicy.Expanding, QtGui.QSizePolicy.Minimum))

        self.btn_ok = QtGui.QPushButton(self)
        self.btn_ok.setText("OK")
        self.btn_ok.setDefault(True)
        self.btn_ok.setFocus()
        horizontal_layout.addWidget(self.btn_ok)

        vertical_layout.addLayout(horizontal_layout)

        # Connect the buttons.
        self.btn_ok.clicked.connect(self.close)
        self.btn_create_issue.clicked.connect(self.create_github_issue)
        self.btn_ignore.clicked.connect(self.ignore_exceptions_of_this_kind)

        self.ignore_in_future = False
        return None


    def ignore_exceptions_of_this_kind(self):
        """
        Trigger for when the 'Ignore exceptions of this kind' button has been
        pressed.
        """

        self.ignore_in_future = True
        self.close()
        return None


    def create_github_issue(self):
        """
        Trigger for when the 'Create GitHub issue' button has been pushed.
        """

        self.close()

        # Get the parent and session etc.
        parent = QtCore.QCoreApplication.instance().window
        session = parent.session

        # Save and upload the session.
        # TODO: Once we can save sessions..

        # Get a screenshot of the main window and upload it.
        screenshot_url = None
        logger.info("Taking and uploading screenshot..")
        try:
            screenshot = QtGui.QPixmap.grabWindow(parent.winId())
            _, path = mkstemp(suffix=".png")
            screenshot.save(path, "png")

            response = requests.put(
                url="https://transfer.sh/screenshot.png",
                data=open(path, "rb"))

            if response.status_code == 200:
                screenshot_url = response.text.strip()  
            else:
                logger.warn("Screenshot could not be uploaded (response {})"\
                    .format(response.status_code))

            os.remove(path)

        except:
            logger.exception("No screenshot could be uploaded.")

        # Save session.
        include_session_str = ""
        logger.info("Uploading session..")
        try:
            _, path = mkstemp(suffix=".smh")
            session.save(path, overwrite=True)

            response = requests.put(
                url="https://transfer.sh/session.smh",
                data=open(path, "rb"))

            if response.status_code == 200:
                include_session_str = "in [this session]({}) ".format(
                    response.text.strip())

            else:
                logger.warn("Session could not be uploaded (response {})".format(
                        response.status_code))

            os.remove(path)

        except:
            logger.exception("Session could not be uploaded.")

        logger.info("Creating issue..")
        body_template = \
            "An exception was encountered {include_session_str}"\
            "using version {application_version} on Python {sys_version}:\n\n"\
            "````python\n"\
            "{formatted_exception}"\
            "````\n\n"\
            "{screenshot_str}"\
            "**Additional details on how this exception occurred**:\n"

        # Create text.
        title = quote("Exception raised: {}".format(self.message))
        body = quote(body_template.format(
            include_session_str=include_session_str,
            application_version=__git_status__,
            sys_version=sys.version.replace("\n", ""),
            formatted_exception="\n".join(tb.format_exception(
                self.exception_type, self.message, self.traceback)),
            screenshot_str="" if screenshot_url is None else 
                "Below is a screenshot from the application at the time that "\
                "the exception occurred:\n\n"\
                "![screenshot]({})\n\n".format(screenshot_url)))

        url = "https://github.com/andycasey/smhr/issues/new?title={}&body={}"\
            .format(title, body)

        os.system('python -m webbrowser "{}"'.format(url))
        return None



if sys.platform == "darwin":
        
    # See http://successfulsoftware.net/2013/10/23/fixing-qt-4-for-mac-os-x-10-9-mavericks/
    substitutes = [
        (".Lucida Grande UI", "Lucida Grande"),
        (".Helvetica Neue DeskInterface", "Helvetica Neue")
    ]
    for substitute in substitutes:
        QtGui2.QFont.insertSubstitution(*substitute)


if __name__ == "__main__":

    # This is just for development testing.
    #app = QtGui.QApplication(sys.argv)
    window = ExceptionWidget("something", "message", "traceback")
    window.exec_()

    <|MERGE_RESOLUTION|>--- conflicted
+++ resolved
@@ -13,13 +13,8 @@
 import traceback as tb
 #from tempfile import mkstemp
 from smh.utils import mkstemp
-<<<<<<< HEAD
-from urllib import quote
-from PySide2 import QtCore, QtGui
-=======
 from urllib.parse import quote
-from PyQt5 import (QtCore, QtGui as QtGui2, QtWidgets as QtGui)
->>>>>>> 2d956f45
+from PySide2 import (QtCore, QtGui as QtGui2, QtWidgets as QtGui)
 
 from smh import __git_status__
 
