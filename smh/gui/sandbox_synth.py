--- conflicted
+++ resolved
@@ -7,11 +7,7 @@
                         unicode_literals)
 
 import logging
-<<<<<<< HEAD
-from PySide2 import QtCore, QtGui
-=======
-from PyQt5 import (QtCore, QtWidgets as QtGui)
->>>>>>> 2d956f45
+from PySide2 import (QtCore, QtWidgets as QtGui)
 import yaml
 import time, os, sys
 
