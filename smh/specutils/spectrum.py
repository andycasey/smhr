#!/usr/bin/env python
# -*- coding: utf-8 -*-

""" An object for dealing with one-dimensional spectra. """

from __future__ import (division, print_function, absolute_import,
                        unicode_literals)

__all__ = ["Spectrum1D", "stitch", "coadd"]

import logging
import numpy as np
import os
import re
from collections import OrderedDict
from hashlib import md5

from astropy.io import fits
from scipy import interpolate, ndimage, polyfit, poly1d, optimize as op

logger = logging.getLogger(__name__)

class Spectrum1D(object):
    """ A one-dimensional spectrum. """

    def __init__(self, dispersion, flux, ivar, metadata=None):
        """
        Initialie a `Spectrum1D` object with the given dispersion, flux and
        inverse variance arrays.

        :param dispersion:
            An array containing the dispersion values for every pixel.

        :param flux:
            An array containing flux values for all pixels.

        :param ivar:
            An array containing the inverse variances for the flux values in all
            pixels.

        :param metadata: [optional]
            A dictionary containing metadata for this spectrum.
        """

        dispersion = np.array(dispersion)
        flux = np.array(flux)
        ivar = np.array(ivar)

        if max([len(_.shape) for _ in (dispersion, flux, ivar)]) > 1:
            raise ValueError(
                "dispersion, flux and ivar must be one dimensional arrays")
        
        if flux.size != dispersion.size:
            raise ValueError(
                "dispersion and flux arrays must have the same "
                "size ({0} != {1})".format(dispersion.size, flux.size, ))

        if ivar.size != dispersion.size:
            raise ValueError(
                "dispersion and ivar arrays must have the same "
                "size ({0} != {1})".format(dispersion.size, ivar.size, ))

        self.metadata = metadata or {}

        # Don't allow orders to be back-to-front.
        if np.all(np.diff(dispersion) < 0):
            dispersion = dispersion[::-1]
            flux = flux[::-1]
            ivar = ivar[::-1]

        # HACK so that *something* can be done with spectra when there is no
        # inverse variance array.
        if not np.any(np.isfinite(ivar)) or np.nanmax(ivar) == 0:
            ivar = np.ones_like(flux) * 1.0/np.nanmean(flux)

        self._dispersion = dispersion
        self._flux = flux
        self._ivar = ivar

        return None
    

    @property
    def dispersion(self):
        """ Return the dispersion points for all pixels. """
        return self._dispersion


    @property
    def flux(self):
        """ Return the flux for all pixels. """
        return self._flux


    @property
    def ivar(self):
        """ Return the inverse variance of the flux for all pixels. """
        return self._ivar


    @classmethod
    def read(cls, path, **kwargs):
        """
        Create a Spectrum1D class from a path on disk.

        :param path:
            The path of the filename to load.
        """

        if not os.path.exists(path):
            raise IOError("filename '{}' does not exist".format(path))

        # Try multi-spec first since this is currently the most common use case.
        methods = (
            cls.read_fits_multispec,
            cls.read_fits_spectrum1d,
            cls.read_ascii_spectrum1d,
            cls.read_ascii_spectrum1d_noivar,
            cls.read_alex_spectrum,
            cls.read_ceres,
            cls.read_multispec,
        )

        failure_exceptions = []
        for method in methods:
            try:
                dispersion, flux, ivar, metadata = method(path, **kwargs)

            except Exception as e:
                failure_exceptions.append(e)
                continue

            else:
                orders = [cls(dispersion=d, flux=f, ivar=i, metadata=metadata) \
                    for d, f, i in zip(dispersion, flux, ivar)]
                break
        else:
            print(f"Exceptions:")
            for method, e in zip(methods, failure_exceptions):
                print(method)
                print(e)
            raise ValueError("cannot read spectrum from path {}".format(path))

        # If it's a single order, just return that instead of a 1-length list.
        orders = orders if len(orders) > 1 else orders[0]
        return orders


    @classmethod
    def read_alex_spectrum(cls, path):
        image = fits.open(path)

        # Merge headers into a metadata dictionary.
        metadata = OrderedDict()
        for key, value in image[0].header.items():
            if key in metadata:
                metadata[key] += value
            else:
                metadata[key] = value
        metadata["smh_read_path"] = path
        
        md5_hash = md5(";".join([v for k, v in metadata.items() \
                                 if k.startswith("BANDID")]).encode("utf-8")).hexdigest()
        assert md5_hash == "8538046d98bf8a760b04690e53e394a1"

        data = image[0].data
        waves, fluxs, ivars = data[0], data[1], data[2]
        
        image.close()

        return (waves, fluxs, ivars, metadata)

    @classmethod
    def read_ceres(cls, fname):
        with fits.open(fname) as hdul:
            assert len(hdul)==1, len(hdul)
            header = hdul[0].header
            assert header["PIPELINE"] == "CERES", header["PIPELINE"]
            data = hdul[0].data
            Nband, Norder, Npix = data.shape
            # https://github.com/rabrahm/ceres
            # by default it looks sorted from red to blue orders, so we'll flip it in the output
            waves = data[0,::-1,:]
            fluxs = data[1,::-1,:]
            ivars = data[2,::-1,:]
            # 3, 4 = blaze corrected flux and error
            # 5, 6 = continuum normalized flux and error
            # 7 = continuum
            # 8 = s/n
            # 9, 10 = Continumm normalized flux multiplied by the derivative of the wavelength with respect to the pixels + err

            # Merge headers into a metadata dictionary.
            metadata = OrderedDict()
            for key, value in header.items():
                if key in metadata:
                    metadata[key] += value
                else:
                    metadata[key] = value
            metadata["smh_read_path"] = fname
        return (waves, fluxs, ivars, metadata)

    @classmethod
    def read_multispec(cls, fname, full_output=False):
        """
        There are some files that are not reduced with Dan Kelson's pipeline.
        So we have to read those manually and define ivar
        """
        print("READ MULTISPEC DWARF CANNON")
        # Hardcoded file with old CarPy format: 5 bands instead of 7
        if "hd13979red_multi_200311ibt" in fname:
            WAT_LENGTH=67
        else:
            WAT_LENGTH=68
        
        try:
            orders = cls.read(fname, WAT_LENGTH=WAT_LENGTH)
            code = 1
        except:
            print("OLD FORMAT STARTING")
            # This is the old format: (Norders x Npix) with no noise spec...
            with fits.open(fname) as hdulist:
                assert len(hdulist)==1, len(hdulist)
                header = hdulist[0].header
                data = hdulist[0].data
                # orders x pixels
                assert len(data.shape)==2, data.shape
                
                metadata = OrderedDict()
                for k, v in header.items():
                    if k in metadata:
                        metadata[k] += v
                    else:
                        metadata[k] = v

            ## Compute dispersion
            assert metadata["CTYPE1"].upper().startswith("MULTISPE") \
                or metadata["WAT0_001"].lower() == "system=multispec"

            # Join the WAT keywords for dispersion mapping.
            i, concatenated_wat, key_fmt = (1, str(""), "WAT2_{0:03d}")
            while key_fmt.format(i) in metadata:
                value = metadata[key_fmt.format(i)]
                concatenated_wat += value + (" "  * (68 - len(value)))
                i += 1

            # Split the concatenated header into individual orders.
            order_mapping = np.array([map(float, each.rstrip('" ').split()) \
                for each in re.split('spec[0-9]+ ?= ?"', concatenated_wat)[1:]])
            print(order_mapping)
            dispersion = np.array(
                [compute_dispersion(*mapping) for 
                 mapping in order_mapping])
            
            ## Compute flux
            flux = data
            flux[0 > flux] = np.nan
            
            ## Compute ivar assuming Poisson noise
            ivar = 1./flux
        
        # E. Holmbeck changed from tuple to list
        return [dispersion, flux, ivar, metadata]

    @classmethod
    def read_fits_multispec(cls, path, flux_ext=None, ivar_ext=None,
                            WAT_LENGTH=68, override_bad=False, **kwargs):
        """
        Create multiple Spectrum1D classes from a multi-spec file on disk.

        :param path:
            The path of the multi-spec filename to load.

        :param flux_ext: [optional]
            The zero-indexed extension number containing flux values.

        :param ivar_ext: [optional]
            The zero-indexed extension number containing the inverse variance of
            the flux values.

        :param WAT_LENGTH: [optional]
            The multispec format fits uses 68, but some files are broken
        """

        image = fits.open(path)

        # Merge headers into a metadata dictionary.
        metadata = OrderedDict()
        for key, value in image[0].header.items():

            # NOTE: In the old SMH we did a try-except block to string-ify and
            #       JSON-dump the header values, and if they could not be
            #       forced to a string we didn't keep that header.

            #       I can't remember what types caused that problem, but it was
            #       to prevent SMH being unable to save a session.
            
            #       Since we are pickling now, that shouldn't be a problem
            #       anymore, but this note is here to speed up debugging in case
            #       that issue returns.

            if key in metadata:
                metadata[key] += value
            else:
                metadata[key] = value

        metadata["smh_read_path"] = path

        flux = image[0].data

        assert metadata["CTYPE1"].upper().startswith("MULTISPE") \
            or metadata["WAT0_001"].lower() == "system=multispec"

        # Join the WAT keywords for dispersion mapping.
        i, concatenated_wat, key_fmt = (1, str(""), "WAT2_{0:03d}")
        while key_fmt.format(i) in metadata:
            # .ljust(68, " ") had str/unicode issues across Python 2/3
            value = metadata[key_fmt.format(i)]
            concatenated_wat += value + (" "  * (WAT_LENGTH - len(value)))
            i += 1

        # Split the concatenated header into individual orders.
        order_mapping = np.array([map(float, each.rstrip('" ').split()) \
                for each in re.split('spec[0-9]+ ?= ?"', concatenated_wat)[1:]])

        # Parse the order mapping into dispersion values.
        # Do it this way to ensure ragged arrays work
        num_pixels, num_orders = metadata["NAXIS1"], metadata["NAXIS2"]
        dispersion = np.zeros((num_orders, num_pixels), dtype=np.float) + np.nan
        for j in range(num_orders):
            _dispersion = compute_dispersion(*order_mapping[j])
            dispersion[j,0:len(_dispersion)] = _dispersion
        #dispersion = np.array(
        #    [compute_dispersion(*mapping) for mapping in order_mapping])

        # Get the flux and inverse variance arrays.
        # NOTE: Most multi-spec data previously used with SMH have been from
        #       Magellan/MIKE, and reduced with CarPy.
        md5_hash = md5(";".join([v for k, v in metadata.items() \
                                 if k.startswith("BANDID")]).encode("utf-8")).hexdigest()
        is_carpy_mike_product = (md5_hash == "0da149208a3c8ba608226544605ed600")
        is_carpy_mike_product_old = (md5_hash == "e802331006006930ee0e60c7fbc66cec")
        is_carpy_mage_product = (md5_hash == "6b2c2ec1c4e1b122ccab15eb9bd305bc")
        is_iraf_3band_product = (md5_hash == "a4d8f6f51a7260fce1642f7b42012969")
        is_apo_product = (image[0].header.get("OBSERVAT", None) == "APO")
        is_dupont_product = (md5_hash == "2ab648afed96dcff5ccd10e5b45730c1")
        is_iraf_1band_product = (md5_hash == "148aa0c459c8085f7461a519b1a060e5") # McD old reductions
<<<<<<< HEAD
        
        if is_carpy_mike_product or is_carpy_mage_product or is_carpy_mike_product_old:
=======

        if is_carpy_mike_product or is_carpy_mage_product or is_carpy_mike_product_old or is_dupont_product:
>>>>>>> 87d62dd8
            # CarPy gives a 'noise' spectrum, which we must convert to an
            # inverse variance array
            flux_ext = flux_ext or 1
            noise_ext = ivar_ext or 2

            logger.info(
                "Recognized CarPy product. Using zero-indexed flux/noise "
                "extensions (bands) {}/{}".format(flux_ext, noise_ext))

            flux = image[0].data[flux_ext]
            ivar = image[0].data[noise_ext]**(-2)

        elif is_iraf_3band_product:
            flux_ext = flux_ext or 0
            noise_ext = ivar_ext or 2
            if len(image[0].data) == 2: noise_ext =1
            
            logger.info(
                "Recognized IRAF 3band product. Using zero-indexed flux/noise "
                "extensions (bands) {}/{}".format(flux_ext, noise_ext))
            logger.info(
                image[0].header["BANDID{}".format(flux_ext+1)]
            )
            logger.info(
                image[0].header["BANDID{}".format(noise_ext+1)]
            )
            
            flux = image[0].data[flux_ext]
            ivar = image[0].data[noise_ext]**(-2)

        elif is_iraf_1band_product:
            ## This happens for some McDonald Data
            logger.info(
                "Recognized IRAF single band product, no noise."
                "extension (bands) {}, Poisson noise".format(flux_ext))
            flux = image[0].data
            ivar = 1./np.abs(flux)
            
        elif is_apo_product:
            flux_ext = flux_ext or 0
            if md5_hash == "9d008ba2c3dc15549fd8ffe8a605ec15":
                noise_ext = ivar_ext or 3
                logger.info(
                    "Recognized APO product with noise. Using zero-indexed flux/noise "
                    "extensions (bands) {}/{}".format(flux_ext, noise_ext))
                logger.info(
                    image[0].header["BANDID{}".format(flux_ext+1)]
                )
                logger.info(
                    image[0].header["BANDID{}".format(noise_ext+1)]
                )
                flux = image[0].data[flux_ext]
                ivar = image[0].data[noise_ext]**(-2)
                
            else:
                logger.info(
                    "Recognized APO product, no noise. Using zero-indexed flux "
                    "extension (bands) {}, Poisson noise".format(flux_ext))
                # -------------------------------------------------------------
                # E. Holmbeck changed these two lines for APO data
                #flux = image[0].data[flux_ext]
                #ivar = image[0].data[noise_ext]**(-2)
                flux = image[flux_ext].data
                ivar = 1./np.abs(flux)
                # -------------------------------------------------------------

        elif is_carpy_mike_product_old:
            ## Adapted from Erika
            # inverse variance array
            flux_ext = flux_ext or 1
            noise_ext = ivar_ext or 2
            
            logger.info(
                "Trying for CarPy product. Using zero-indexed flux/noise "
                "extensions (bands) {}/{}".format(flux_ext, noise_ext))
            
            flux = image[0].data[flux_ext]
            ivar = image[0].data[noise_ext]**(-2)
            
        else:
            ivar = np.full_like(flux, np.nan)
            logger.info("could not identify flux and ivar extensions "
                        "(using nan for ivar)")
            # It turns out this can mess you up badly so it's better to
            # just throw the error.
            if not override_bad:
                raise NotImplementedError

        dispersion = np.atleast_2d(dispersion)
        flux = np.atleast_2d(flux)
        ivar = np.atleast_2d(ivar)

        # Ensure dispersion maps from blue to red direction.
        if np.min(dispersion[0]) > np.min(dispersion[-1]):

            dispersion = dispersion[::-1]
            if len(flux.shape) > 2:
                flux = flux[:, ::-1]
                ivar = ivar[:, ::-1]
            else:
                flux = flux[::-1]
                ivar = ivar[::-1]

        # Do something sensible regarding zero or negative fluxes.
        ivar[0 >= flux] = 0.000000000001
        #ivar[0 >= flux] = 999999
        #flux[0 >= flux] = np.nan

        # turn into list of arrays if it's ragged
        if np.any(np.isnan(dispersion)):
            newdispersion = []
            newflux = []
            newivar = []
            for j in range(num_orders):
                d = dispersion[j,:]
                ii = np.isfinite(d)
                newdispersion.append(dispersion[j,ii])
                newflux.append(flux[j,ii])
                newivar.append(ivar[j,ii])
            dispersion = newdispersion
            flux = newflux
            ivar = newivar

        return (dispersion, flux, ivar, metadata)


    @classmethod
    def read_fits_spectrum1d(cls, path, **kwargs):
        """
        Read Spectrum1D data from a binary FITS file.

        :param path:
            The path of the FITS filename to read.
        """

        image = fits.open(path)

        # Merge headers into a metadata dictionary.
        metadata = OrderedDict()
        for key, value in image[0].header.items():
            if key in metadata:
                metadata[key] += value
            else:
                metadata[key] = value
        metadata["smh_read_path"] = path

        # Find the first HDU with data in it.
        for hdu_index, hdu in enumerate(image):
            if hdu.data is not None: break

        ctype1 = image[0].header.get("CTYPE1", None)

        if len(image) == 2 and hdu_index == 1:

            dispersion_keys = ("dispersion", "disp", "WAVELENGTH[COORD]")
            for key in dispersion_keys:
                try:
                    dispersion = image[hdu_index].data[key]

                except KeyError:
                    continue

                else:
                    break

            else:
                raise KeyError("could not find any dispersion key: {}".format(
                    ", ".join(dispersion_keys)))

            flux_keys = ("flux", "SPECTRUM[FLUX]")
            for key in flux_keys:
                try:
                    flux = image[hdu_index].data[key]
                except KeyError:
                    continue
                else:
                    break
            else:
                raise KeyError("could not find any flux key: {}".format(
                    ", ".join(flux_keys)))

            # Try ivar, then error, then variance.
            try:
                ivar = image[hdu_index].data["ivar"]
            except KeyError:
                try:
                    errs = image[hdu_index].data["SPECTRUM[SIGMA]"]
                    ivar = 1.0/errs**2.
                except KeyError:
                    variance = image[hdu_index].data["variance"]
                    ivar = 1.0/variance

        else:
            # Build a simple linear dispersion map from the headers.
            # See http://iraf.net/irafdocs/specwcs.php
            crval = image[0].header["CRVAL1"]
            naxis = image[0].header["NAXIS1"]
            crpix = image[0].header.get("CRPIX1", 1)
            cdelt = image[0].header["CDELT1"]
            ltv = image[0].header.get("LTV1", 0)

            # + 1 presumably because fits is 1-indexed instead of 0-indexed
            dispersion = \
                crval + (np.arange(naxis) + 1 - crpix) * cdelt - ltv * cdelt

            flux = image[0].data
            if len(image) == 1:
                ivar = np.ones_like(flux)*1e+5 # HACK S/N ~300 just for training/verification purposes
            else:
                ivar = image[1].data

        dispersion = np.atleast_2d(dispersion)
        flux = np.atleast_2d(flux)
        ivar = np.atleast_2d(ivar)

        return (dispersion, flux, ivar, metadata)


    @classmethod
    def read_ascii_spectrum1d(cls, path, **kwargs):
        """
        Read Spectrum1D data from an ASCII-formatted file on disk.

        :param path:
            The path of the ASCII filename to read.
        """

        kwds = kwargs.copy()
        kwds.update({
            "unpack": True
        })
        kwds.setdefault("usecols", (0, 1, 2))

        if len(kwds["usecols"])==3:
            try:
                dispersion, flux, ivar = np.loadtxt(path, **kwds)
            except:
                # Try by ignoring the first row.
                kwds.setdefault("skiprows", 1)
                dispersion, flux, ivar = np.loadtxt(path, **kwds)
        elif len(kwds["usecols"])==2:
            try:
                dispersion, flux = np.loadtxt(path, **kwds)
            except:
                # Try by ignoring the first row.
                kwds.setdefault("skiprows", 1)
                dispersion, flux = np.loadtxt(path, **kwds)
            
            ivar = np.ones_like(flux)*1e+5 # HACK S/N ~300 just for training/verification purposes

        dispersion = np.atleast_2d(dispersion)
        flux = np.atleast_2d(flux)
        ivar = np.atleast_2d(ivar)
        metadata = { "smh_read_path": path }
        
        return (dispersion, flux, ivar, metadata)


    @classmethod
    def read_ascii_spectrum1d_noivar(cls, path, **kwargs):
        """
        Read Spectrum1D data from an ASCII-formatted file on disk.

        :param path:
            The path of the ASCII filename to read.
        """

        kwds = kwargs.copy()
        kwds["usecols"] = (0,1)

        return cls.read_ascii_spectrum1d(path, **kwds)


    def write(self, filename, clobber=True, output_verify="warn"):
        """ Write spectrum to disk. """

        if os.path.exists(filename) and not clobber:
            raise IOError("Filename '%s' already exists and we have been asked not to clobber it." % (filename, ))
        
        if not filename.endswith('fits'):
            a = np.array([self.dispersion, self.flux, self.ivar]).T
            np.savetxt(filename, a, fmt="%.4f".encode('ascii'))
            return
        
        else:

            crpix1, crval1 = 1, self.dispersion.min()
            cdelt1 = np.mean(np.diff(self.dispersion))
            naxis1 = len(self.dispersion)
            
            linear_dispersion = crval1 + (np.arange(naxis1) + 1 - crpix1) * cdelt1

            ## Check for linear dispersion map
            maxdiff = np.max(np.abs(linear_dispersion - self.dispersion))
            if maxdiff > 1e-3:
                ## TODO Come up with something better...
                ## Frustratingly, it seems like there's no easy way to make an IRAF splot-compatible
                ## way of storing the dispersion data for an arbitrary dispersion sampling.
                ## The standard way of doing it requires putting every dispersion point in the
                ## WAT2_xxx header.
                
                ## So just implemented it as a binary table with names according to 
                ## http://iraf.noao.edu/projects/spectroscopy/formats/sptable.html
                ## It doesn't work because I have not put in WCS headers, but I do not know
                ## how to tell it to look for those.
                
                ## I think some of these links below may provide a better solution though
                ## http://iraf.noao.edu/projects/spectroscopy/formats/onedspec.html
                ## http://www.cv.nrao.edu/fits/
                ## http://stsdas.stsci.edu/cgi-bin/gethelp.cgi?specwcs
                
                ## python 2(?) hack needs the b prefix
                ## https://github.com/numpy/numpy/issues/2407
                
                headers = {}

                dispcol = fits.Column(name=b"WAVELENGTH[COORD]",
                                      format="D",
                                      array=self.dispersion)
                fluxcol = fits.Column(name=b"SPECTRUM[FLUX]",
                                      format="D",
                                      array=self.flux)
                errscol = fits.Column(name=b"SPECTRUM[SIGMA]",
                                      format="D",
                                      array=(self.ivar)**-0.5)
                
                coldefs = fits.ColDefs([dispcol, fluxcol, errscol])
                hdu = fits.BinTableHDU.from_columns(coldefs)
                hdu.header.update(headers)
                hdu.writeto(filename, output_verify=output_verify, clobber=clobber)

                return

            else:
                # We have a linear dispersion!
                hdu = fits.PrimaryHDU(np.array(self.flux))
                hdu2 = fits.ImageHDU(np.array(self.ivar))
    
                #headers = self.headers.copy()
                headers = {}
                headers.update({
                    'CTYPE1': 'LINEAR  ',
                    'CRVAL1': crval1,
                    'CRPIX1': crpix1,
                    'CDELT1': cdelt1
                })
                
                for key, value in headers.iteritems():
                    try:
                        hdu.header[key] = value
                    except ValueError:
                        #logger.warn("Could not save header key/value combination: %s = %s" % (key, value, ))
                        print("Could not save header key/value combination: %s = %s".format(key, value))
                hdulist = fits.HDUList([hdu,hdu2])
                hdulist.writeto(filename, output_verify=output_verify, clobber=clobber)
                return

    def redshift(self, v=None, z=None, reinterpolate=False):
        """
        Redshift the spectrum.

        :param v:
            The velocity in km/s.

        :param z:
            A redshift.
            
        :param reinterpolate:
            If True, interpolates result onto original dispersion
        """

        if (v is None and z is None) or (v is not None and z is not None):
            raise ValueError("either v or z must be given, but not both")

        if reinterpolate:
            olddisp = self._dispersion.copy()

        z = z or v/299792458e-3
        self._dispersion *= 1 + z
        
        if reinterpolate:
            newflux = np.interp(olddisp, self._dispersion, self._flux)
            self._dispersion = olddisp
            self._flux = newflux
        return True


    # State functionality for serialization.
    def __getstate__(self):
        """ Return the spectrum state. """
        return (self.dispersion, self.flux, self.ivar, self.metadata)


    def __setstate__(self, state):
        """
        Set the state of the spectrum.

        :param state:
            A four-length tuple containing the dispersion array, flux array, the
            inverse variance of the fluxes, and a metadata dictionary.
        """
        
        dispersion, flux, ivar, metadata = state
        self._dispersion = dispersion
        self._flux = flux
        self._ivar = ivar
        self.metadata = metadata
        return None


    def copy(self):
        """
        Create a copy of the spectrum.
        """
        return self.__class__(
            dispersion=self.dispersion.copy(),
            flux=self.flux.copy(), ivar=self.ivar.copy(),
            metadata=self.metadata.copy())


    def gaussian_smooth(self, fwhm, **kwargs):
        
        profile_sigma = fwhm / (2 * (2*np.log(2))**0.5)
        
        # The requested FWHM is in Angstroms, but the dispersion between each
        # pixel is likely less than an Angstrom, so we must calculate the true
        # smoothing value
        
        true_profile_sigma = profile_sigma / np.median(np.diff(self.dispersion))
        smoothed_flux = ndimage.gaussian_filter1d(self.flux, true_profile_sigma, **kwargs)
        
        # TODO modify ivar based on smoothing?
        return self.__class__(self.dispersion, smoothed_flux, self.ivar.copy(), metadata=self.metadata.copy())
        
    
    def linterpolate(self, new_dispersion, fill_value=0.):
        """ Straight up linear interpolation of flux and ivar onto a new dispersion """
        new_flux = np.interp(new_dispersion, self.dispersion, self.flux, left=fill_value, right=fill_value)
        new_ivar = np.interp(new_dispersion, self.dispersion, self.ivar, left=fill_value, right=fill_value)
        return self.__class__(new_dispersion, new_flux, new_ivar, metadata=self.metadata.copy())
        

    def smooth(self, window_len=11, window='hanning'):
        """Smooth the data using a window with requested size.
        
        This method is based on the convolution of a scaled window with the signal.
        The signal is prepared by introducing reflected copies of the signal 
        (with the window size) in both ends so that transient parts are minimized
        in the begining and end part of the output signal.
        
        input:
            window_len: the dimension of the smoothing window; should be an odd integer
            window: the type of window from 'flat', 'hanning', 'hamming', 'bartlett', 'blackman'
                flat window will produce a moving average smoothing.

        output:
            the smoothed spectra
            
        example:

        (This function from Heather Jacobson)
        TODO: the window parameter could be the window itself if an array instead of a string
        NOTE: length(output) != length(input), to correct this: return y[(window_len/2-1):-(window_len/2)] instead of just y.
        """

        if self.flux.size < window_len:
            raise ValueError("input vector must be bigger than the window size")

        if window_len<3:
            return self

        available = ['flat', 'hanning', 'hamming', 'bartlett', 'blackman']
        if window not in available:
            raise ValueError("window is one of {}".format(", ".join(available)))


        s = np.r_[self.flux[window_len-1:0:-1], self.flux, self.flux[-1:-window_len:-1]]
        
        if window == 'flat': #moving average
            w = np.ones(window_len, 'd')

        else:
            w = eval('np.' + window + '(window_len)', {'__builtins__': None})

        smoothed_flux = np.convolve(w/w.sum(), s,mode='valid')
        smoothed_flux = smoothed_flux[(window_len/2-1):-(window_len/2)]

        return self.__class__(self.disp, smoothed_flux, headers=self.headers)
    


    def fit_continuum(self, knot_spacing=200, low_sigma_clip=1.0, \
        high_sigma_clip=0.2, max_iterations=3, order=3, exclude=None, \
        include=None, additional_points=None, function='spline', scale=1.0,
        **kwargs):
        """
        Fits the continuum for a given `Spectrum1D` spectrum.
        
        Parameters
        ----
        knot_spacing : float or None, optional
            The knot spacing for the continuum spline function in Angstroms. Optional.
            If not provided then the knot spacing will be determined automatically.
        
        sigma_clip : a tuple of two floats, optional
            This is the lower and upper sigma clipping level respectively. Optional.
            
        max_iterations : int, optional
            Maximum number of spline-fitting operations.
            
        order : int, optional
            The order of the spline function to fit.
            
        exclude : list of tuple-types containing floats, optional
            A list of wavelength regions to always exclude when determining the
            continuum. Example:
            
            >> exclude = [
            >>    (3890.0, 4110.0),
            >>    (4310.0, 4340.0)
            >>  ]
            
            In the example above the regions between 3890 A and 4110 A, as well as
            4310 A to 4340 A will always be excluded when determining the continuum
            regions.

        function: only 'spline' or 'poly', 'leg', 'cheb'

        scale : float
            A scaling factor to apply to the normalised flux levels.
            
        include : list of tuple-types containing floats, optional
            A list of wavelength regions to always include when determining the
            continuum.

        :param rv:
            A radial velocity correction (in km/s) to apply to the spectrum.
        """

        dispersion = self.dispersion.copy()

        exclusions = []
        continuum_indices = range(len(self.flux))

        # Snip left and right
        finite_positive_flux = np.isfinite(self.flux) * self.flux > 0

        if np.sum(finite_positive_flux) == 0:
            # No valid continuum points, return nans
            no_continuum = np.nan * np.ones_like(dispersion)
            failed_spectrum = self.__class__(dispersion=dispersion,
                flux=no_continuum, ivar=no_continuum, metadata=self.metadata)

            if kwargs.get("full_output", False):
                return (failed_spectrum, no_continuum, 0, dispersion.size - 1)
            return failed_spectrum

        function = str(function).lower()
        left = np.where(finite_positive_flux)[0][0]
        right = np.where(finite_positive_flux)[0][-1]

        # See if there are any regions we need to exclude
        if exclude is not None and len(exclude) > 0:
            exclude_indices = []
            
            if isinstance(exclude[0], float) and len(exclude) == 2:
                # Only two floats given, so we only have one region to exclude
                exclude_indices.extend(range(*np.searchsorted(dispersion, exclude)))
                
            else:
                # Multiple regions provided
                for exclude_region in exclude:
                    exclude_indices.extend(
                        range(*np.searchsorted(dispersion, exclude_region)))
        
            continuum_indices = np.sort(list(set(continuum_indices).difference(
                np.sort(exclude_indices))))
            
        # See if there are any regions we should always include
        if include is not None and len(include) > 0:
            include_indices = []
            
            if isinstance(include[0], float) and len(include) == 2:
                # Only two floats given, so we can only have one region to include
                include_indices.extend(range(*np.searchsorted(dispersion, include)))
                
            else:
                # Multiple regions provided
                for include_region in include:
                    include_indices.extend(range(*np.searchsorted(
                        dispersion, include_region)))
        
        # We should exclude non-finite values from the fit.
        non_finite_indices = np.where(~np.isfinite(self.flux * self.ivar))[0]
        continuum_indices = np.sort(list(set(continuum_indices).difference(
            non_finite_indices)))

        # We should also exclude zero or negative flux points from the fit
        zero_flux_indices = np.where(0 >= self.flux)[0]
        continuum_indices = np.sort(list(set(continuum_indices).difference(
            zero_flux_indices)))

        # Holmbeck chanaged 1 -> order
        #if 1 > continuum_indices.size:
        if order > continuum_indices.size:
            no_continuum = np.nan * np.ones_like(dispersion)
            failed_spectrum = self.__class__(dispersion=dispersion,
                flux=no_continuum, ivar=no_continuum, metadata=self.metadata)

            if kwargs.get("full_output", False):
                return (failed_spectrum, no_continuum, 0, dispersion.size - 1)

            return failed_spectrum        

        original_continuum_indices = continuum_indices.copy()

        if knot_spacing is None or knot_spacing == 0:
            knots = []

        else:
            knot_spacing = abs(knot_spacing)
            
            end_spacing = ((dispersion[-1] - dispersion[0]) % knot_spacing) /2.
            if knot_spacing/2. > end_spacing: end_spacing += knot_spacing/2.
                
            knots = np.arange(dispersion[0] + end_spacing, 
                dispersion[-1] - end_spacing + knot_spacing, 
                knot_spacing)

            if len(knots) > 0 and knots[-1] > dispersion[continuum_indices][-1]:
                knots = knots[:knots.searchsorted(dispersion[continuum_indices][-1])]
                
            if len(knots) > 0 and knots[0] < dispersion[continuum_indices][0]:
                knots = knots[knots.searchsorted(dispersion[continuum_indices][0]):]

        # TODO: Use inverse variance array when fitting polynomial/spline.
        for iteration in range(max_iterations):
            
            # Holmbeck chanaged 1 -> order
            #if 1 > continuum_indices.size:
            if order > continuum_indices.size:

                no_continuum = np.nan * np.ones_like(dispersion)
                failed_spectrum = self.__class__(dispersion=dispersion,
                    flux=no_continuum, ivar=no_continuum, metadata=self.metadata)

                if kwargs.get("full_output", False):
                    return (failed_spectrum, no_continuum, 0, dispersion.size - 1)

                return failed_spectrum

            splrep_disp = dispersion[continuum_indices]
            splrep_flux = self.flux[continuum_indices]
            splrep_weights = self.ivar[continuum_indices]

            median_weight = np.nanmedian(splrep_weights)

            # We need to add in additional points at the last minute here
            if additional_points is not None and len(additional_points) > 0:

                for point, flux, weight in additional_points:

                    # Get the index of the fit
                    insert_index = int(np.searchsorted(splrep_disp, point))
                    
                    # Insert the values
                    splrep_disp = np.insert(splrep_disp, insert_index, point)
                    splrep_flux = np.insert(splrep_flux, insert_index, flux)
                    splrep_weights = np.insert(splrep_weights, insert_index, 
                        median_weight * weight)

            if function == 'spline':
                if order > 5:
                    logger.warn("Splines can only have a maximum order of 5. "
                        "Limiting order value to 5.")
                    order = 5

                try:
                    tck = interpolate.splrep(splrep_disp, splrep_flux,
                        k=order, task=-1, t=knots, w=splrep_weights)

                except:
                    logger.exception("Exception in fitting continuum:")
                    continuum = np.nan * np.ones_like(dispersion)

                else:
                    continuum = interpolate.splev(dispersion, tck)

            elif function in ("poly", "polynomial"):

                coeffs = polyfit(splrep_disp, splrep_flux, order)

                popt, pcov = op.curve_fit(lambda x, *c: np.polyval(c, x), 
                    splrep_disp, splrep_flux, coeffs, 
                    #sigma=self.ivar[continuum_indices], absolute_sigma=False)
                    sigma=splrep_weights, absolute_sigma=False)
                continuum = np.polyval(popt, dispersion)

            elif function in ("leg", "legendre"):
                
                coeffs = np.polynomial.legendre.legfit(splrep_disp, splrep_flux, order,
                                                       w=splrep_weights)
                
                popt, pcov = op.curve_fit(lambda x, *c: np.polynomial.legendre.legval(x, c), 
                    splrep_disp, splrep_flux, coeffs, 
                    #sigma=self.ivar[continuum_indices], absolute_sigma=False)
                    sigma=splrep_weights, absolute_sigma=False)
                continuum = np.polynomial.legendre.legval(dispersion, popt)


            elif function in ("cheb", "chebyshev"):
                
                coeffs = np.polynomial.chebyshev.chebfit(splrep_disp, splrep_flux, order,
                                                         w=splrep_weights)
                
                popt, pcov = op.curve_fit(lambda x, *c: np.polynomial.chebyshev.chebval(x, c), 
                    splrep_disp, splrep_flux, coeffs, 
                    #sigma=self.ivar[continuum_indices], absolute_sigma=False)
                    sigma=splrep_weights, absolute_sigma=False)
                continuum = np.polynomial.chebyshev.chebval(dispersion, popt)


            elif function in ("polysinc"):
                # sinc^2(x) * polynomial
                # sinc has 3 parameters: norm, center, shape
                # polynomial has <order> parameters
                # This is really slow because of maxfev

                # Initialize sinc
                p0 = [np.percentile(splrep_flux, 95), np.median(splrep_disp),
                      np.percentile(splrep_disp, 75) - np.percentile(splrep_disp, 25)]
                p0, p0cov = op.curve_fit(lambda x, *p: p[0]*np.sinc((x-p[1])/p[2])**2,
                                         splrep_disp, splrep_flux, p0)
                
                # Fit polysinc (this is slow but seems to work)
                _func = lambda x, *p: p[0]*np.sinc((x-p[1])/p[2])**2 * np.polyval(p[3:], x)
                p0 = [p0[0], p0[1], p0[2]] + [0. for O in range(order)]
                popt, pcov = op.curve_fit(_func, 
                    splrep_disp, splrep_flux, p0, 
                    sigma=self.ivar[continuum_indices], absolute_sigma=False, maxfev=100000)
                
                continuum = _func(dispersion, *popt)

            elif function in ("trig","sincos"):
                # Casey+2016
                
                raise NotImplementedError


            else:
                raise ValueError("Unknown function type: only spline or poly "\
                    "available ({} given)".format(function))
            
            difference = continuum - self.flux
            sigma_difference = difference \
                / np.std(difference[np.isfinite(self.flux)])

            # Clipping
            upper_exclude = np.where(sigma_difference > high_sigma_clip)[0]
            lower_exclude = np.where(sigma_difference < -low_sigma_clip)[0]
            
            exclude_indices = list(upper_exclude)
            exclude_indices.extend(lower_exclude)
            exclude_indices = np.array(exclude_indices)
            
            if len(exclude_indices) == 0: break
            
            exclusions.extend(exclude_indices)
            
            # Before excluding anything, we must check to see if there are regions
            # which we should never exclude
            if include is not None:
                exclude_indices \
                    = set(exclude_indices).difference(include_indices)
            
            # Remove regions that have been excluded
            continuum_indices = np.sort(list(set(continuum_indices).difference(
                exclude_indices)))
        
        # Snip the edges based on exclude regions
        if exclude is not None and len(exclude) > 0:

            # If there are exclusion regions that extend past the left/right,
            # then we will need to adjust left/right accordingly

            left = np.max([left, np.min(original_continuum_indices)])
            right = np.min([right, np.max(original_continuum_indices)])
        
        # Apply flux scaling
        continuum *= scale

        normalized_spectrum = self.__class__(
            dispersion=dispersion[left:right],
            flux=(self.flux/continuum)[left:right], 
            ivar=(continuum * self.ivar * continuum)[left:right],
            metadata=self.metadata)

        # Return a normalized spectrum.
        continuum[:left] = np.nan
        continuum[right:] = np.nan
        if kwargs.get("full_output", False):
            return (normalized_spectrum, continuum, left, right)
        return normalized_spectrum


    def get_knots(self, knot_spacing, exclude=None):
        """
        This is a hack to get the knots used in the fit_continuum spline
        """
        dispersion = self.dispersion.copy()

        continuum_indices = range(len(self.flux))
        
        # See if there are any regions we need to exclude
        if exclude is not None and len(exclude) > 0:
            exclude_indices = []
            
            if isinstance(exclude[0], float) and len(exclude) == 2:
                # Only two floats given, so we only have one region to exclude
                exclude_indices.extend(range(*np.searchsorted(dispersion, exclude)))
                
            else:
                # Multiple regions provided
                for exclude_region in exclude:
                    exclude_indices.extend(
                        range(*np.searchsorted(dispersion, exclude_region)))
        
            continuum_indices = np.sort(list(set(continuum_indices).difference(
                np.sort(exclude_indices))))

        # We should exclude non-finite values from the fit.
        non_finite_indices = np.where(~np.isfinite(self.flux * self.ivar))[0]
        continuum_indices = np.sort(list(set(continuum_indices).difference(
            non_finite_indices)))

        # We should also exclude zero or negative flux points from the fit
        zero_flux_indices = np.where(0 >= self.flux)[0]
        continuum_indices = np.sort(list(set(continuum_indices).difference(
            zero_flux_indices)))


        if knot_spacing is None or knot_spacing == 0 or continuum_indices == []:
            knots = []
        else:
            knot_spacing = abs(knot_spacing)
            
            end_spacing = ((dispersion[-1] - dispersion[0]) % knot_spacing) /2.
            if knot_spacing/2. > end_spacing: end_spacing += knot_spacing/2.
                
            knots = np.arange(dispersion[0] + end_spacing, 
                dispersion[-1] - end_spacing + knot_spacing, 
                knot_spacing)

            try:
                if len(knots) > 0 and knots[-1] > dispersion[continuum_indices][-1]:
                    knots = knots[:knots.searchsorted(dispersion[continuum_indices][-1])]
                
                if len(knots) > 0 and knots[0] < dispersion[continuum_indices][0]:
                    knots = knots[knots.searchsorted(dispersion[continuum_indices][0]):]
            except IndexError:
                print("Spectrum error: continuum indices:",continuum_indices)
                knots = []
        return knots
        

    def add_noise(self, seed=None):
        if seed is not None:
            np.random.seed(seed)
        noise = np.sqrt(1./self.ivar) * np.random.randn(len(self.flux))
        return Spectrum1D(self.dispersion, self.flux + noise, self.ivar)


def compute_dispersion(aperture, beam, dispersion_type, dispersion_start,
    mean_dispersion_delta, num_pixels, redshift, aperture_low, aperture_high,
    weight=1, offset=0, function_type=None, order=None, Pmin=None, Pmax=None,
    *coefficients):
    """
    Compute a dispersion mapping from a IRAF multi-spec description.

    :param aperture:
        The aperture number.

    :param beam:
        The beam number.

    :param dispersion_type:
        An integer representing the dispersion type:

        0: linear dispersion
        1: log-linear dispersion
        2: non-linear dispersion

    :param dispersion_start:
        The value of the dispersion at the first physical pixel.

    :param mean_dispersion_delta:
        The mean difference between dispersion pixels.

    :param num_pixels:
        The number of pixels.

    :param redshift:
        The redshift of the object. This is accounted for by adjusting the
        dispersion scale without rebinning:

        >> dispersion_adjusted = dispersion / (1 + redshift)

    :param aperture_low:
        The lower limit of the spatial axis used to compute the dispersion.

    :param aperture_high:
        The upper limit of the spatial axis used to compute the dispersion.

    :param weight: [optional]
        A multiplier to apply to all dispersion values.

    :param offset: [optional]
        A zero-point offset to be applied to all the dispersion values.

    :param function_type: [optional]
        An integer representing the function type to use when a non-linear 
        dispersion mapping (i.e. `dispersion_type = 2`) has been specified:

        1: Chebyshev polynomial
        2: Legendre polynomial
        3: Cubic spline
        4: Linear spline
        5: Pixel coordinate array
        6: Sampled coordinate array

    :param order: [optional]
        The order of the Legendre or Chebyshev function supplied.

    :param Pmin: [optional]
        The minimum pixel value, or lower limit of the range of physical pixel
        coordinates.

    :param Pmax: [optional]
        The maximum pixel value, or upper limit of the range of physical pixel
        coordinates.

    :param coefficients: [optional]
        The `order` number of coefficients that define the Legendre or Chebyshev
        polynomial functions.

    :returns:
        An array containing the computed dispersion values.
    """

    if dispersion_type in (0, 1):
        # Simple linear or logarithmic spacing
        dispersion = \
            dispersion_start + np.arange(num_pixels) * mean_dispersion_delta

        if dispersion_start == 1:
            dispersion = 10.**dispersion

    elif dispersion_type == 2:
        # Non-linear mapping.
        if function_type is None:
            raise ValueError("function type required for non-linear mapping")
        elif function_type not in range(1, 7):
            raise ValueError(
                "function type {0} not recognised".format(function_type))

        assert Pmax == int(Pmax), Pmax; Pmax = int(Pmax)
        assert Pmin == int(Pmin), Pmin; Pmin = int(Pmin)

        if function_type == 1:
            # Chebyshev polynomial.
            if None in (order, Pmin, Pmax, coefficients):
                raise TypeError("order, Pmin, Pmax and coefficients required "
                                "for a Chebyshev or Legendre polynomial")

            order = int(order)
            n = np.linspace(-1, 1, Pmax - Pmin + 1)
            temp = np.zeros((Pmax - Pmin + 1, order), dtype=float)
            temp[:, 0] = 1
            temp[:, 1] = n
            for i in range(2, order):
                temp[:, i] = 2 * n * temp[:, i-1] - temp[:, i-2]
            
            for i in range(0, order):
                temp[:, i] *= coefficients[i]

            dispersion = temp.sum(axis=1)


        elif function_type == 2:
            # Legendre polynomial.
            if None in (order, Pmin, Pmax, coefficients):
                raise TypeError("order, Pmin, Pmax and coefficients required "
                                "for a Chebyshev or Legendre polynomial")

            Pmean = (Pmax + Pmin)/2
            Pptp = Pmax - Pmin
            x = (np.arange(num_pixels) + 1 - Pmean)/(Pptp/2)
            p0 = np.ones(num_pixels)
            p1 = mean_dispersion_delta

            dispersion = coefficients[0] * p0 + coefficients[1] * p1
            for i in range(2, int(order)):
                if function_type == 1:
                    # Chebyshev
                    p2 = 2 * x * p1 - p0
                else:
                    # Legendre
                    p2 = ((2*i - 1)*x*p1 - (i - 1)*p0) / i

                dispersion += p2 * coefficients[i]
                p0, p1 = (p1, p2)

        elif function_type == 3:
            # Cubic spline.
            if None in (order, Pmin, Pmax, coefficients):
                raise TypeError("order, Pmin, Pmax and coefficients required "
                                "for a cubic spline mapping")
            s = (np.arange(num_pixels, dtype=float) + 1 - Pmin)/(Pmax - Pmin) \
              * order
            j = s.astype(int).clip(0, order - 1)
            a, b = (j + 1 - s, s - j)
            x = np.array([
                a**3,
                1 + 3*a*(1 + a*b),
                1 + 3*b*(1 + a*b),
                b**3])
            dispersion = np.dot(np.array(coefficients), x.T)

        else:
            raise NotImplementedError("function type not implemented yet")

    else:
        raise ValueError(
            "dispersion type {0} not recognised".format(dispersion_type))

    # Apply redshift correction.
    dispersion = weight * (dispersion + offset) / (1 + redshift)
    return dispersion


def common_dispersion_map(spectra, full_output=True):
    """
    Produce a common dispersion mapping for (potentially overlapping) spectra
    and minimize the number of resamples required. Pixel bin edges are
    preferred from bluer to redder wavelengths.

    :param spectra:
        A list of spectra to produce the mapping for.

    :param full_output: [optional]
        Optinally return the indices, and the sorted spectra.

    :returns:
        An array of common dispersion values. If `full_output` is set to `True`,
        then a three-length tuple will be returned, containing the common
        dispersion pixels, the common dispersion map indices for each spectrum,
        and a list of the sorted spectra.
    """

    # Make spectra blue to right.
    spectra = sorted(spectra, key=lambda s: s.dispersion[0])

    common = []
    discard_bluest_pixels = None
    for i, blue_spectrum in enumerate(spectra[:-1]):
        red_spectrum = spectra[i + 1]

        # Do they overlap?
        if blue_spectrum.dispersion[-1] >= red_spectrum.dispersion[0] \
        and red_spectrum.dispersion[-1] >= blue_spectrum.dispersion[0]:
            
            # Take the "entire" blue spectrum then discard some blue pixels from
            # the red spectrum.
            common.extend(blue_spectrum.dispersion[discard_bluest_pixels:])
            discard_bluest_pixels = red_spectrum.dispersion.searchsorted(
                blue_spectrum.dispersion[-1])

        else:
            # Can just extend the existing map, modulo the first N-ish pixels.
            common.extend(blue_spectrum.dispersion[discard_bluest_pixels:])
            discard_bluest_pixels = None

    # For the last spectrum.
    if len(spectra) > 1:
        common.extend(red_spectrum.dispersion[discard_bluest_pixels:])

    else:
        common = spectra[0].dispersion.copy()

    # Ensure that we have sorted, unique values from blue to red.
    common = np.unique(common)

    assert np.all(np.diff(common) > 0), \
        "Spectra must be contiguous from blue to red"

    if full_output:
        indices = [common.searchsorted(s.dispersion) for s in spectra]
        return (common, indices, spectra)

    return common

def stitch_old(spectra, linearize_dispersion = False, min_disp_step = 0.001):
    """
    Stitch spectra together, some of which may have overlapping dispersion
    ranges. This is a crude (knowingly incorrect) approximation: we interpolate
    fluxes without ensuring total conservation.

    :param spectra:
        A list of potentially overlapping spectra.
    
    :param linearize_dispersion:
        If True, return a linear dispersion spectrum
    :param min_disp_step:
        The minimum linear dispersion step (to avoid super huge files)
    """

    # Create common mapping.
    if linearize_dispersion:
        
        min_disp, max_disp = np.inf, -np.inf
        default_min_disp_step = min_disp_step
        min_disp_step = 999
        for spectrum in spectra:
            min_disp_step = min(min_disp_step, np.min(np.diff(spectrum.dispersion)))
            min_disp = min(min_disp, np.min(spectrum.dispersion))
            max_disp = max(max_disp, np.max(spectrum.dispersion))
        if min_disp_step < default_min_disp_step:
            min_disp_step = default_min_disp_step
        linear_dispersion = np.arange(min_disp, max_disp+min_disp_step, min_disp_step)
    
    N = len(spectra)
    dispersion, indices, spectra = common_dispersion_map(spectra, True)
    common_flux = np.zeros((N, dispersion.size))
    common_ivar = np.zeros_like(common_flux)

    for i, (j, spectrum) in enumerate(zip(indices, spectra)):
        common_flux[i, j] = np.interp(
            dispersion[j], spectrum.dispersion, spectrum.flux,
            left=0, right=0)
        common_ivar[i, j] = spectrum.ivar

    finite = np.isfinite(common_flux * common_ivar)
    common_flux[~finite] = 0
    common_ivar[~finite] = 0

    numerator = np.sum(common_flux * common_ivar, axis=0)
    denominator = np.sum(common_ivar, axis=0)

    flux, ivar = (numerator/denominator, denominator)
    
    if linearize_dispersion:
        new_flux = np.interp(linear_dispersion, dispersion, flux, left=0, right=0)
        new_ivar = np.interp(linear_dispersion, dispersion, ivar, left=0, right=0)
        return Spectrum1D(linear_dispersion, new_flux, new_ivar)

    # Create a spectrum with no header provenance.
    return Spectrum1D(dispersion, flux, ivar)
    

def common_dispersion_map2(spectra):
    # Find regions that will have individual dispersions
    lefts = []; rights = []
    dwls = []
    for spectrum in spectra:
        lefts.append(spectrum.dispersion.min())
        rights.append(spectrum.dispersion.max())
        dwls.append(np.median(np.diff(spectrum.dispersion)))
    points = np.sort(lefts + rights)
    Nregions = len(points)-1
    
    # Create dispersion map
    # Find orders in each region and use minimum dwl
    alldisp = []
    for i in range(Nregions):
        r_left = points[i]
        r_right = points[i+1]
        r_dwl = 99999.
        #print(i)
        num_spectra = 0
        for j, (left, right, dwl) in enumerate(zip(lefts, rights, dwls)):
            # if order in range, use its dwl
            if right <= r_left or left >= r_right:
                pass
            else:
                r_dwl = min(r_dwl, dwl)
                #print("{:3} {:.2f} {:.2f} {:2} {:.2f} {:.2f}".format(i, r_left, r_right, j, left, right))
                num_spectra += 1
        #print(i,num_spectra)

        # Use smallest dwl to create linear dispersion
        # Drop the last point since that will be in the next one
        alldisp.append(np.arange(r_left, r_right, r_dwl))
    alldisp = np.concatenate(alldisp)
    return alldisp

def common_dispersion_map3(spectra):
    # Find regions that will have individual dispersions
    lefts = []; rights = []
    dwls = []
    for spectrum in spectra:
        lefts.append(spectrum.dispersion.min())
        rights.append(spectrum.dispersion.max())
        dwls.append(np.median(np.diff(spectrum.dispersion)))
    points = np.sort(lefts + rights)
    Nregions = len(points)-1
    
    # Create dispersion map
    # Find orders in each region and use minimum dwl
    alldisp = []
    for i in range(Nregions):
        r_left = points[i]
        r_right = points[i+1]
        r_dwl = 99999.
        #print(i)
        num_spectra = 0
        for j, (left, right, dwl) in enumerate(zip(lefts, rights, dwls)):
            # if order in range, use its dwl
            if right <= r_left or left >= r_right:
                pass
            else:
                r_dwl = min(r_dwl, dwl)
                #print("{:3} {:.2f} {:.2f} {:2} {:.2f} {:.2f}".format(i, r_left, r_right, j, left, right))
                num_spectra += 1
        #print(i,num_spectra)

        # Use smallest dwl to create linear dispersion
        # Drop the last point since that will be in the next one
        disp = np.arange(r_left, r_right, r_dwl)
        if r_right - disp[-1] < r_dwl: disp = disp[:-1]
        alldisp.append(disp)
    alldisp = np.concatenate(alldisp)
    return alldisp

def stitch(spectra, new_dispersion=None, full_output=False):
    """
    Stitch spectra together, some of which may have overlapping dispersion
    ranges. This is a crude (knowingly incorrect) approximation: we interpolate
    fluxes without ensuring total conservation.
    Even worse, we interpolate ivar, which is explicitly not conserved.
    However the stitching is much better than before.

    :param spectra:
        A list of potentially overlapping spectra.
    """
    if new_dispersion is None:
        new_dispersion = common_dispersion_map2(spectra)
    
    N = len(spectra)
    common_flux = np.zeros((N, new_dispersion.size))
    common_ivar = np.zeros((N, new_dispersion.size))
    
    for i, spectrum in enumerate(spectra):
        common_flux[i, :] = np.interp(
            new_dispersion, spectrum.dispersion, spectrum.flux,
            left=0, right=0)
        common_ivar[i, :] = np.interp(
            new_dispersion, spectrum.dispersion, spectrum.ivar,
            left=0, right=0)

    finite = np.isfinite(common_flux * common_ivar)
    common_flux[~finite] = 0
    common_ivar[~finite] = 0

    numerator = np.sum(common_flux * common_ivar, axis=0)
    denominator = np.sum(common_ivar, axis=0)
    flux, ivar = (numerator/denominator, denominator)
    newspec = Spectrum1D(new_dispersion, flux, ivar)

    if full_output:
        return newspec, (common_flux, common_ivar)
    else:
        return newspec

def coadd(spectra, new_dispersion=None, full_output=False):
    """
    Add spectra together (using linear interpolation to do bad rebinning).
    ivar is also interpolated and added.
    This differs from stitch only because it is a direct sum
    (rather than being weighted pixel-by-pixel with ivar).
    
    I think this is more correct when summing raw counts.
    
    :param spectra:
        A list of potentially overlapping spectra.
    """
    if new_dispersion is None:
        new_dispersion = common_dispersion_map2(spectra)
    
    N = len(spectra)
    common_flux = np.zeros((N, new_dispersion.size))
    common_ivar = np.zeros((N, new_dispersion.size))
    
    for i, spectrum in enumerate(spectra):
        common_flux[i, :] = np.interp(
            new_dispersion, spectrum.dispersion, spectrum.flux,
            left=0, right=0)
        common_ivar[i, :] = np.interp(
            new_dispersion, spectrum.dispersion, spectrum.ivar,
            left=0, right=0)

    finite = np.isfinite(common_flux * common_ivar)
    common_flux[~finite] = 0
    common_ivar[~finite] = 0

    flux = np.sum(common_flux, axis=0)
    ivar = 1./np.sum(1./common_ivar, axis=0)
    newspec = Spectrum1D(new_dispersion, flux, ivar)

    if full_output:
        return newspec, (common_flux, common_ivar)
    else:
        return newspec
    <|MERGE_RESOLUTION|>--- conflicted
+++ resolved
@@ -344,13 +344,7 @@
         is_apo_product = (image[0].header.get("OBSERVAT", None) == "APO")
         is_dupont_product = (md5_hash == "2ab648afed96dcff5ccd10e5b45730c1")
         is_iraf_1band_product = (md5_hash == "148aa0c459c8085f7461a519b1a060e5") # McD old reductions
-<<<<<<< HEAD
-        
-        if is_carpy_mike_product or is_carpy_mage_product or is_carpy_mike_product_old:
-=======
-
         if is_carpy_mike_product or is_carpy_mage_product or is_carpy_mike_product_old or is_dupont_product:
->>>>>>> 87d62dd8
             # CarPy gives a 'noise' spectrum, which we must convert to an
             # inverse variance array
             flux_ext = flux_ext or 1
