#!/usr/bin/env python
# -*- coding: utf-8 -*-

""" An object for dealing with one-dimensional spectra. """

from __future__ import (division, print_function, absolute_import,
                        unicode_literals)

__all__ = ["Spectrum1D", "stitch"]

import logging
import numpy as np
import os
import re
from collections import OrderedDict
from hashlib import md5

from astropy.io import fits
from scipy import interpolate, ndimage, polyfit, poly1d, optimize as op

logger = logging.getLogger(__name__)

class Spectrum1D(object):
    """ A one-dimensional spectrum. """

    def __init__(self, dispersion, flux, ivar, metadata=None):
        """
        Initialie a `Spectrum1D` object with the given dispersion, flux and
        inverse variance arrays.

        :param dispersion:
            An array containing the dispersion values for every pixel.

        :param flux:
            An array containing flux values for all pixels.

        :param ivar:
            An array containing the inverse variances for the flux values in all
            pixels.

        :param metadata: [optional]
            A dictionary containing metadata for this spectrum.
        """

        dispersion = np.array(dispersion)
        flux = np.array(flux)
        ivar = np.array(ivar)

        if max([len(_.shape) for _ in (dispersion, flux, ivar)]) > 1:
            raise ValueError(
                "dispersion, flux and ivar must be one dimensional arrays")
        
        if flux.size != dispersion.size:
            raise ValueError(
                "dispersion and flux arrays must have the same "
                "size ({0} != {1})".format(dispersion.size, flux.size, ))

        if ivar.size != dispersion.size:
            raise ValueError(
                "dispersion and ivar arrays must have the same "
                "size ({0} != {1})".format(dispersion.size, ivar.size, ))

        self.metadata = metadata or {}

        # Don't allow orders to be back-to-front.
        if np.all(np.diff(dispersion) < 0):
            dispersion = dispersion[::-1]
            flux = flux[::-1]
            ivar = ivar[::-1]

        # HACK so that *something* can be done with spectra when there is no
        # inverse variance array.
        if not np.any(np.isfinite(ivar)) or np.nanmax(ivar) == 0:
            ivar = np.ones_like(flux) * 1.0/np.nanmean(flux)

        self._dispersion = dispersion
        self._flux = flux
        self._ivar = ivar

        return None
    

    @property
    def dispersion(self):
        """ Return the dispersion points for all pixels. """
        return self._dispersion


    @property
    def flux(self):
        """ Return the flux for all pixels. """
        return self._flux


    @property
    def ivar(self):
        """ Return the inverse variance of the flux for all pixels. """
        return self._ivar


    @classmethod
    def read(cls, path, **kwargs):
        """
        Create a Spectrum1D class from a path on disk.

        :param path:
            The path of the filename to load.
        """

        if not os.path.exists(path):
            raise IOError("filename '{}' does not exist".format(path))

        # Try multi-spec first since this is currently the most common use case.
        methods = (
            cls.read_fits_multispec,
            cls.read_fits_spectrum1d,
            cls.read_ascii_spectrum1d
        )

        for method in methods:
            try:
                dispersion, flux, ivar, metadata = method(path, **kwargs)

            except:
                continue

            else:
                orders = [cls(dispersion=d, flux=f, ivar=i, metadata=metadata) \
                    for d, f, i in zip(dispersion, flux, ivar)]
                break
        else:
            raise ValueError("cannot read spectrum from path {}".format(path))

        # If it's a single order, just return that instead of a 1-length list.
        orders = orders if len(orders) > 1 else orders[0]
        return orders


    @classmethod
    def read_fits_multispec(cls, path, flux_ext=None, ivar_ext=None, **kwargs):
        """
        Create multiple Spectrum1D classes from a multi-spec file on disk.

        :param path:
            The path of the multi-spec filename to load.

        :param flux_ext: [optional]
            The zero-indexed extension number containing flux values.

        :param ivar_ext: [optional]
            The zero-indexed extension number containing the inverse variance of
            the flux values.
        """

        image = fits.open(path)

        # Merge headers into a metadata dictionary.
        metadata = OrderedDict()
        for key, value in image[0].header.items():

            # NOTE: In the old SMH we did a try-except block to string-ify and
            #       JSON-dump the header values, and if they could not be
            #       forced to a string we didn't keep that header.

            #       I can't remember what types caused that problem, but it was
            #       to prevent SMH being unable to save a session.
            
            #       Since we are pickling now, that shouldn't be a problem
            #       anymore, but this note is here to speed up debugging in case
            #       that issue returns.

            if key in metadata:
                metadata[key] += value
            else:
                metadata[key] = value

        metadata["smh_read_path"] = path

        flux = image[0].data

        assert metadata["CTYPE1"].upper().startswith("MULTISPE") \
            or metadata["WAT0_001"].lower() == "system=multispec"

        # Join the WAT keywords for dispersion mapping.
        i, concatenated_wat, key_fmt = (1, str(""), "WAT2_{0:03d}")
        while key_fmt.format(i) in metadata:
            # .ljust(68, " ") had str/unicode issues across Python 2/3
            value = metadata[key_fmt.format(i)]
            concatenated_wat += value + (" "  * (68 - len(value)))
            i += 1

        # Split the concatenated header into individual orders.
        order_mapping = np.array([map(float, each.rstrip('" ').split()) \
                for each in re.split('spec[0-9]+ ?= ?"', concatenated_wat)[1:]])

        # Parse the order mapping into dispersion values.
        dispersion = np.array(
            [compute_dispersion(*mapping) for mapping in order_mapping])

        # Get the flux and inverse variance arrays.
        # NOTE: Most multi-spec data previously used with SMH have been from
        #       Magellan/MIKE, and reduced with CarPy.
        md5_hash = md5(";".join([v for k, v in metadata.items() \
            if k.startswith("BANDID")])).hexdigest()
        is_carpy_mike_product = (md5_hash == "0da149208a3c8ba608226544605ed600")
        is_carpy_mage_product = (md5_hash == "6b2c2ec1c4e1b122ccab15eb9bd305bc")
        is_apo_product = (image[0].header.get("OBSERVAT", None) == "APO")

        if is_carpy_mike_product or is_carpy_mage_product:
            # CarPy gives a 'noise' spectrum, which we must convert to an
            # inverse variance array
            flux_ext = flux_ext or 1
            noise_ext = ivar_ext or 2

            logger.info(
                "Recognized CarPy product. Using zero-indexed flux/noise "
                "extensions (bands) {}/{}".format(flux_ext, noise_ext))

            flux = image[0].data[flux_ext]
            ivar = image[0].data[noise_ext]**(-2)

        elif is_apo_product:
            flux_ext = flux_ext or 0
            noise_ext = ivar_ext or -1

            logger.info(
                "Recognized APO product. Using zero-indexed flux/noise "
                "extensions (bands) {}/{}".format(flux_ext, noise_ext))

            flux = image[0].data[flux_ext]
            ivar = image[0].data[noise_ext]**(-2)

        else:
            ivar = np.nan * np.ones_like(flux)
            #raise ValueError("could not identify flux and ivar extensions")

        dispersion = np.atleast_2d(dispersion)
        flux = np.atleast_2d(flux)
        ivar = np.atleast_2d(ivar)

        # Ensure dispersion maps from blue to red direction.
        if np.min(dispersion[0]) > np.min(dispersion[-1]):

            dispersion = dispersion[::-1]
            if len(flux.shape) > 2:
                flux = flux[:, ::-1]
                ivar = ivar[:, ::-1]
            else:
                flux = flux[::-1]
                ivar = ivar[::-1]

        # Do something sensible regarding zero or negative fluxes.
        ivar[0 >= flux] = 0
        flux[0 >= flux] = np.nan

        return (dispersion, flux, ivar, metadata)


    @classmethod
    def read_fits_spectrum1d(cls, path, **kwargs):
        """
        Read Spectrum1D data from a binary FITS file.

        :param path:
            The path of the FITS filename to read.
        """

        image = fits.open(path)

        # Merge headers into a metadata dictionary.
        metadata = OrderedDict()
        for key, value in image[0].header.items():
            if key in metadata:
                metadata[key] += value
            else:
                metadata[key] = value
        metadata["smh_read_path"] = path

        # Find the first HDU with data in it.
        for hdu_index, hdu in enumerate(image):
            if hdu.data is not None: break

        ctype1 = image[0].header.get("CTYPE1", None)

        if len(image) == 2 and hdu_index == 1:

            dispersion_keys = ("dispersion", "disp", "WAVELENGTH[COORD]")
            for key in dispersion_keys:
                try:
                    dispersion = image[hdu_index].data[key]

                except KeyError:
                    continue

                else:
                    break

            else:
                raise KeyError("could not find any dispersion key: {}".format(
                    ", ".join(dispersion_keys)))

            flux_keys = ("flux", "SPECTRUM[FLUX]")
            for key in flux_keys:
                try:
                    flux = image[hdu_index].data[key]
                except KeyError:
                    continue
                else:
                    break
            else:
                raise KeyError("could not find any flux key: {}".format(
                    ", ".join(flux_keys)))

            # Try ivar, then error, then variance.
            try:
                ivar = image[hdu_index].data["ivar"]
            except KeyError:
                try:
                    errs = image[hdu_index].data["SPECTRUM[SIGMA]"]
                    ivar = 1.0/errs**2.
                except KeyError:
                    variance = image[hdu_index].data["variance"]
                    ivar = 1.0/variance

        else:
            # Build a simple linear dispersion map from the headers.
            # See http://iraf.net/irafdocs/specwcs.php
            crval = image[0].header["CRVAL1"]
            naxis = image[0].header["NAXIS1"]
            crpix = image[0].header.get("CRPIX1", 0)
            cdelt = image[0].header["CDELT1"]
            ltv = image[0].header.get("LTV1", 0)

            dispersion = \
                crval + (np.arange(naxis) - crpix) * cdelt - ltv * cdelt

            flux = image[0].data
            if len(image) == 1:
                ivar = np.ones_like(flux)*1e+5 # HACK S/N ~300 just for training/verification purposes
            else:
                ivar = image[1].data

        dispersion = np.atleast_2d(dispersion)
        flux = np.atleast_2d(flux)
        ivar = np.atleast_2d(ivar)

        return (dispersion, flux, ivar, metadata)


    @classmethod
    def read_ascii_spectrum1d(cls, path, **kwargs):
        """
        Read Spectrum1D data from an ASCII-formatted file on disk.

        :param path:
            The path of the ASCII filename to read.
        """

        kwds = kwargs.copy()
        kwds.update({
            "unpack": True
        })
        kwds.setdefault("usecols", (0, 1, 2))

        try:
            dispersion, flux, ivar = np.loadtxt(path, **kwds)
        except:
            # Try by ignoring the first row.
            kwds.setdefault("skiprows", 1)
            dispersion, flux, ivar = np.loadtxt(path, **kwds)

        dispersion = np.atleast_2d(dispersion)
        flux = np.atleast_2d(flux)
        ivar = np.atleast_2d(ivar)
        metadata = { "smh_read_path": path }
        
        return (dispersion, flux, ivar, metadata)


    def write(self, filename, clobber=True, output_verify="warn"):
        """ Write spectrum to disk. """

        if os.path.exists(filename) and not clobber:
            raise IOError("Filename '%s' already exists and we have been asked not to clobber it." % (filename, ))
        
        if not filename.endswith('fits'):
            a = np.array([self.dispersion, self.flux, self.ivar]).T
            np.savetxt(filename, a)
            return
        
        else:
<<<<<<< HEAD

            crpix1, crval1 = 1, self.dispersion.min()
            cdelt1 = np.mean(np.diff(self.dispersion))
            naxis1 = len(self.dispersion)
            
            linear_dispersion = crval1 + (np.arange(naxis1) - crpix1) * cdelt1

            ## Check for linear dispersion map
            maxdiff = np.max(np.abs(linear_dispersion - self.dispersion))
            if maxdiff > 1e-3:
                ## TODO Come up with something better...
                ## Frustratingly, it seems like there's no easy way to make an IRAF splot-compatible
                ## way of storing the dispersion data for an arbitrary dispersion sampling.
                ## The standard way of doing it requires putting every dispersion point in the
                ## WAT2_xxx header.
                
                ## So just implemented it as a binary table with names according to 
                ## http://iraf.noao.edu/projects/spectroscopy/formats/sptable.html
                ## It doesn't work because I have not put in WCS headers, but I do not know
                ## how to tell it to look for those.
                
                ## I think some of these links below may provide a better solution though
                ## http://iraf.noao.edu/projects/spectroscopy/formats/onedspec.html
                ## http://www.cv.nrao.edu/fits/
                ## http://stsdas.stsci.edu/cgi-bin/gethelp.cgi?specwcs
                
                ## python 2(?) hack needs the b prefix
                ## https://github.com/numpy/numpy/issues/2407
                
                headers = {}

                dispcol = fits.Column(name=b"WAVELENGTH[COORD]",
                                      format="D",
                                      array=self.dispersion)
                fluxcol = fits.Column(name=b"SPECTRUM[FLUX]",
                                      format="D",
                                      array=self.flux)
                errscol = fits.Column(name=b"SPECTRUM[SIGMA]",
                                      format="D",
                                      array=(self.ivar)**-0.5)
                
                coldefs = fits.ColDefs([dispcol, fluxcol, errscol])
                hdu = fits.BinTableHDU.from_columns(coldefs)
                hdu.header.update(headers)
                hdu.writeto(filename, output_verify=output_verify, clobber=clobber)

                return

            else:
                # We have a linear dispersion!
                hdu = fits.PrimaryHDU(np.array(self.flux))
=======

            crpix1, crval1 = 1, self.dispersion.min()
            cdelt1 = np.mean(np.diff(self.dispersion))
            naxis1 = len(self.dispersion)
            
            linear_dispersion = crval1 + (np.arange(naxis1) - crpix1) * cdelt1

            ## Check for linear dispersion map
            maxdiff = np.max(np.abs(linear_dispersion - self.dispersion))
            if maxdiff > 1e-3:
                ## TODO Come up with something better...
                ## Frustratingly, it seems like there's no easy way to make an IRAF splot-compatible
                ## way of storing the dispersion data for an arbitrary dispersion sampling.
                ## The standard way of doing it requires putting every dispersion point in the
                ## WAT2_xxx header.
                
                ## So just implemented it as a binary table with names according to 
                ## http://iraf.noao.edu/projects/spectroscopy/formats/sptable.html
                ## It doesn't work because I have not put in WCS headers, but I do not know
                ## how to tell it to look for those.
                
                ## I think some of these links below may provide a better solution though
                ## http://iraf.noao.edu/projects/spectroscopy/formats/onedspec.html
                ## http://www.cv.nrao.edu/fits/
                ## http://stsdas.stsci.edu/cgi-bin/gethelp.cgi?specwcs
                
                ## python 2(?) hack needs the b prefix
                ## https://github.com/numpy/numpy/issues/2407
                
                headers = {}

                dispcol = fits.Column(name=b"WAVELENGTH[COORD]",
                                      format="D",
                                      array=self.dispersion)
                fluxcol = fits.Column(name=b"SPECTRUM[FLUX]",
                                      format="D",
                                      array=self.flux)
                errscol = fits.Column(name=b"SPECTRUM[SIGMA]",
                                      format="D",
                                      array=(self.ivar)**-0.5)
                
                coldefs = fits.ColDefs([dispcol, fluxcol, errscol])
                hdu = fits.BinTableHDU.from_columns(coldefs)
                hdu.header.update(headers)
                hdu.writeto(filename, output_verify=output_verify, clobber=clobber)

                return

            else:
                # We have a linear dispersion!
                hdu = fits.PrimaryHDU(np.array(self.flux))
                hdu2 = fits.ImageHDU(np.array(self.ivar))
>>>>>>> 68bd28c9
    
                #headers = self.headers.copy()
                headers = {}
                headers.update({
                    'CTYPE1': 'LINEAR  ',
                    'CRVAL1': crval1,
                    'CRPIX1': crpix1,
                    'CDELT1': cdelt1
                })
                
                for key, value in headers.iteritems():
                    try:
                        hdu.header[key] = value
                    except ValueError:
                        #logger.warn("Could not save header key/value combination: %s = %s" % (key, value, ))
                        print("Could not save header key/value combination: %s = %s".format(key, value))
<<<<<<< HEAD
                hdu.writeto(filename, output_verify=output_verify, clobber=clobber)
=======
                hdulist = fits.HDUList([hdu,hdu2])
                hdulist.writeto(filename, output_verify=output_verify, clobber=clobber)
>>>>>>> 68bd28c9
                return

    def redshift(self, v=None, z=None):
        """
        Redshift the spectrum.

        :param v:
            The velocity in km/s.

        :param z:
            A redshift.
        """

        if (v is None and z is None) or (v is not None and z is not None):
            raise ValueError("either v or z must be given, but not both")

        z = z or v/299792458e-3
        self._dispersion *= 1 + z
        return True


    # State functionality for serialization.
    def __getstate__(self):
        """ Return the spectrum state. """
        return (self.dispersion, self.flux, self.ivar, self.metadata)


    def __setstate__(self, state):
        """
        Set the state of the spectrum.

        :param state:
            A four-length tuple containing the dispersion array, flux array, the
            inverse variance of the fluxes, and a metadata dictionary.
        """
        
        dispersion, flux, ivar, metadata = state
        self._dispersion = dispersion
        self._flux = flux
        self._ivar = ivar
        self.metadata = metadata
        return None


    def copy(self):
        """
        Create a copy of the spectrum.
        """
        return self.__class__(
            dispersion=self.dispersion.copy(),
            flux=self.flux.copy(), ivar=self.ivar.copy(),
            metadata=self.metadata.copy())


    def gaussian_smooth(self, fwhm, **kwargs):
        
        profile_sigma = fwhm / (2 * (2*np.log(2))**0.5)
        
        # The requested FWHM is in Angstroms, but the dispersion between each
        # pixel is likely less than an Angstrom, so we must calculate the true
        # smoothing value
        
        true_profile_sigma = profile_sigma / np.median(np.diff(self.disp))
        smoothed_flux = ndimage.gaussian_filter1d(self.flux, true_profile_sigma, **kwargs)
        
        return self.__class__(self.disp, smoothed_flux)
        
    
    def smooth(self, window_len=11, window='hanning'):
        """Smooth the data using a window with requested size.
        
        This method is based on the convolution of a scaled window with the signal.
        The signal is prepared by introducing reflected copies of the signal 
        (with the window size) in both ends so that transient parts are minimized
        in the begining and end part of the output signal.
        
        input:
            window_len: the dimension of the smoothing window; should be an odd integer
            window: the type of window from 'flat', 'hanning', 'hamming', 'bartlett', 'blackman'
                flat window will produce a moving average smoothing.

        output:
            the smoothed spectra
            
        example:

        (This function from Heather Jacobson)
        TODO: the window parameter could be the window itself if an array instead of a string
        NOTE: length(output) != length(input), to correct this: return y[(window_len/2-1):-(window_len/2)] instead of just y.
        """

        if self.flux.size < window_len:
            raise ValueError("input vector must be bigger than the window size")

        if window_len<3:
            return self

        available = ['flat', 'hanning', 'hamming', 'bartlett', 'blackman']
        if window not in available:
            raise ValueError("window is one of {}".format(", ".join(available)))


        s = np.r_[self.flux[window_len-1:0:-1], self.flux, self.flux[-1:-window_len:-1]]
        
        if window == 'flat': #moving average
            w = np.ones(window_len, 'd')

        else:
            w = eval('np.' + window + '(window_len)', {'__builtins__': None})

        smoothed_flux = np.convolve(w/w.sum(), s,mode='valid')
        smoothed_flux = smoothed_flux[(window_len/2-1):-(window_len/2)]

        return self.__class__(self.disp, smoothed_flux, headers=self.headers)
    


    def fit_continuum(self, knot_spacing=200, low_sigma_clip=1.0, \
        high_sigma_clip=0.2, max_iterations=3, order=3, exclude=None, \
        include=None, additional_points=None, function='spline', scale=1.0,
        **kwargs):
        """
        Fits the continuum for a given `Spectrum1D` spectrum.
        
        Parameters
        ----
        knot_spacing : float or None, optional
            The knot spacing for the continuum spline function in Angstroms. Optional.
            If not provided then the knot spacing will be determined automatically.
        
        sigma_clip : a tuple of two floats, optional
            This is the lower and upper sigma clipping level respectively. Optional.
            
        max_iterations : int, optional
            Maximum number of spline-fitting operations.
            
        order : int, optional
            The order of the spline function to fit.
            
        exclude : list of tuple-types containing floats, optional
            A list of wavelength regions to always exclude when determining the
            continuum. Example:
            
            >> exclude = [
            >>    (3890.0, 4110.0),
            >>    (4310.0, 4340.0)
            >>  ]
            
            In the example above the regions between 3890 A and 4110 A, as well as
            4310 A to 4340 A will always be excluded when determining the continuum
            regions.

        function: only 'spline' or 'poly'

        scale : float
            A scaling factor to apply to the normalised flux levels.
            
        include : list of tuple-types containing floats, optional
            A list of wavelength regions to always include when determining the
            continuum.

        :param rv:
            A radial velocity correction (in km/s) to apply to the spectrum.
        """

        dispersion = self.dispersion.copy()

        exclusions = []
        continuum_indices = range(len(self.flux))

        # Snip left and right
        finite_positive_flux = np.isfinite(self.flux) * self.flux > 0

        if np.sum(finite_positive_flux) == 0:
            # No valid continuum points, return nans
            no_continuum = np.nan * np.ones_like(dispersion)
            failed_spectrum = self.__class__(dispersion=dispersion,
                flux=no_continuum, ivar=no_continuum, metadata=self.metadata)

            if kwargs.get("full_output", False):
                return (failed_spectrum, no_continuum, 0, dispersion.size - 1)
            return failed_spectrum

        function = str(function).lower()
        left = np.where(finite_positive_flux)[0][0]
        right = np.where(finite_positive_flux)[0][-1]

        # See if there are any regions we need to exclude
        if exclude is not None and len(exclude) > 0:
            exclude_indices = []
            
            if isinstance(exclude[0], float) and len(exclude) == 2:
                # Only two floats given, so we only have one region to exclude
                exclude_indices.extend(range(*np.searchsorted(dispersion, exclude)))
                
            else:
                # Multiple regions provided
                for exclude_region in exclude:
                    exclude_indices.extend(
                        range(*np.searchsorted(dispersion, exclude_region)))
        
            continuum_indices = np.sort(list(set(continuum_indices).difference(
                np.sort(exclude_indices))))
            
        # See if there are any regions we should always include
        if include is not None and len(include) > 0:
            include_indices = []
            
            if isinstance(include[0], float) and len(include) == 2:
                # Only two floats given, so we can only have one region to include
                include_indices.extend(range(*np.searchsorted(dispersion, include)))
                
            else:
                # Multiple regions provided
                for include_region in include:
                    include_indices.extend(range(*np.searchsorted(
                        dispersion, include_region)))
        
        # We should exclude non-finite values from the fit.
        non_finite_indices = np.where(~np.isfinite(self.flux * self.ivar))[0]
        continuum_indices = np.sort(list(set(continuum_indices).difference(
            non_finite_indices)))

        # We should also exclude zero or negative flux points from the fit
        zero_flux_indices = np.where(0 >= self.flux)[0]
        continuum_indices = np.sort(list(set(continuum_indices).difference(
            zero_flux_indices)))

        if 1 > continuum_indices.size:
            no_continuum = np.nan * np.ones_like(dispersion)
            failed_spectrum = self.__class__(dispersion=dispersion,
                flux=no_continuum, ivar=no_continuum, metadata=self.metadata)

            if kwargs.get("full_output", False):
                return (failed_spectrum, no_continuum, 0, dispersion.size - 1)

            return failed_spectrum        

        original_continuum_indices = continuum_indices.copy()

        if knot_spacing is None or knot_spacing == 0:
            knots = []

        else:
            knot_spacing = abs(knot_spacing)
            
            end_spacing = ((dispersion[-1] - dispersion[0]) % knot_spacing) /2.
            if knot_spacing/2. > end_spacing: end_spacing += knot_spacing/2.
                
            knots = np.arange(dispersion[0] + end_spacing, 
                dispersion[-1] - end_spacing + knot_spacing, 
                knot_spacing)

            if len(knots) > 0 and knots[-1] > dispersion[continuum_indices][-1]:
                knots = knots[:knots.searchsorted(dispersion[continuum_indices][-1])]
                
            if len(knots) > 0 and knots[0] < dispersion[continuum_indices][0]:
                knots = knots[knots.searchsorted(dispersion[continuum_indices][0]):]

        # TODO: Use inverse variance array when fitting polynomial/spline.
        for iteration in range(max_iterations):
            
            if 1 > continuum_indices.size:

                no_continuum = np.nan * np.ones_like(dispersion)
                failed_spectrum = self.__class__(dispersion=dispersion,
                    flux=no_continuum, ivar=no_continuum, metadata=self.metadata)

                if kwargs.get("full_output", False):
                    return (failed_spectrum, no_continuum, 0, dispersion.size - 1)

                return failed_spectrum

            splrep_disp = dispersion[continuum_indices]
            splrep_flux = self.flux[continuum_indices]
            splrep_weights = self.ivar[continuum_indices]**0.5

            median_weight = np.nanmedian(splrep_weights)

            # We need to add in additional points at the last minute here
            if additional_points is not None and len(additional_points) > 0:

                for point, flux, weight in additional_points:

                    # Get the index of the fit
                    insert_index = int(np.searchsorted(splrep_disp, point))
                    
                    # Insert the values
                    splrep_disp = np.insert(splrep_disp, insert_index, point)
                    splrep_flux = np.insert(splrep_flux, insert_index, flux)
                    splrep_weights = np.insert(splrep_weights, insert_index, 
                        median_weight * weight)

            if function == 'spline':
                if order > 5:
                    logger.warn("Splines can only have a maximum order of 5. "
                        "Limiting order value to 5.")
                    order = 5

                try:
                    tck = interpolate.splrep(splrep_disp, splrep_flux,
                        k=order, task=-1, t=knots, w=splrep_weights)

                except:
                    logger.exception("Exception in fitting continuum:")
                    continuum = np.nan * np.ones_like(dispersion)

                else:
                    continuum = interpolate.splev(dispersion, tck)

            elif function in ("poly", "polynomial"):

                coeffs = polyfit(splrep_disp, splrep_flux, order)

                popt, pcov = op.curve_fit(lambda x, *c: np.polyval(c, x), 
                    splrep_disp, splrep_flux, coeffs, 
                    sigma=self.ivar[continuum_indices], absolute_sigma=False)
                continuum = np.polyval(popt, dispersion)

            else:
                raise ValueError("Unknown function type: only spline or poly "\
                    "available ({} given)".format(function))
            
            difference = continuum - self.flux
            sigma_difference = difference \
                / np.std(difference[np.isfinite(self.flux)])

            # Clipping
            upper_exclude = np.where(sigma_difference > high_sigma_clip)[0]
            lower_exclude = np.where(sigma_difference < -low_sigma_clip)[0]
            
            exclude_indices = list(upper_exclude)
            exclude_indices.extend(lower_exclude)
            exclude_indices = np.array(exclude_indices)
            
            if len(exclude_indices) is 0: break
            
            exclusions.extend(exclude_indices)
            
            # Before excluding anything, we must check to see if there are regions
            # which we should never exclude
            if include is not None:
                exclude_indices \
                    = set(exclude_indices).difference(include_indices)
            
            # Remove regions that have been excluded
            continuum_indices = np.sort(list(set(continuum_indices).difference(
                exclude_indices)))
        
        # Snip the edges based on exclude regions
        if exclude is not None and len(exclude) > 0:

            # If there are exclusion regions that extend past the left/right,
            # then we will need to adjust left/right accordingly

            left = np.max([left, np.min(original_continuum_indices)])
            right = np.min([right, np.max(original_continuum_indices)])
        
        # Apply flux scaling
        continuum *= scale

        normalized_spectrum = self.__class__(
            dispersion=dispersion[left:right],
            flux=(self.flux/continuum)[left:right], 
            ivar=(continuum * self.ivar * continuum)[left:right],
            metadata=self.metadata)

        # Return a normalized spectrum.
        continuum[:left] = np.nan
        continuum[right:] = np.nan
        if kwargs.get("full_output", False):
            return (normalized_spectrum, continuum, left, right)
        return normalized_spectrum


def compute_dispersion(aperture, beam, dispersion_type, dispersion_start,
    mean_dispersion_delta, num_pixels, redshift, aperture_low, aperture_high,
    weight=1, offset=0, function_type=None, order=None, Pmin=None, Pmax=None,
    *coefficients):
    """
    Compute a dispersion mapping from a IRAF multi-spec description.

    :param aperture:
        The aperture number.

    :param beam:
        The beam number.

    :param dispersion_type:
        An integer representing the dispersion type:

        0: linear dispersion
        1: log-linear dispersion
        2: non-linear dispersion

    :param dispersion_start:
        The value of the dispersion at the first physical pixel.

    :param mean_dispersion_delta:
        The mean difference between dispersion pixels.

    :param num_pixels:
        The number of pixels.

    :param redshift:
        The redshift of the object. This is accounted for by adjusting the
        dispersion scale without rebinning:

        >> dispersion_adjusted = dispersion / (1 + redshift)

    :param aperture_low:
        The lower limit of the spatial axis used to compute the dispersion.

    :param aperture_high:
        The upper limit of the spatial axis used to compute the dispersion.

    :param weight: [optional]
        A multiplier to apply to all dispersion values.

    :param offset: [optional]
        A zero-point offset to be applied to all the dispersion values.

    :param function_type: [optional]
        An integer representing the function type to use when a non-linear 
        dispersion mapping (i.e. `dispersion_type = 2`) has been specified:

        1: Chebyshev polynomial
        2: Legendre polynomial
        3: Cubic spline
        4: Linear spline
        5: Pixel coordinate array
        6: Sampled coordinate array

    :param order: [optional]
        The order of the Legendre or Chebyshev function supplied.

    :param Pmin: [optional]
        The minimum pixel value, or lower limit of the range of physical pixel
        coordinates.

    :param Pmax: [optional]
        The maximum pixel value, or upper limit of the range of physical pixel
        coordinates.

    :param coefficients: [optional]
        The `order` number of coefficients that define the Legendre or Chebyshev
        polynomial functions.

    :returns:
        An array containing the computed dispersion values.
    """

    if dispersion_type in (0, 1):
        # Simple linear or logarithmic spacing
        dispersion = \
            dispersion_start + np.arange(num_pixels) * mean_dispersion_delta

        if dispersion_start == 1:
            dispersion = 10.**dispersion

    elif dispersion_type == 2:
        # Non-linear mapping.
        if function_type is None:
            raise ValueError("function type required for non-linear mapping")
        elif function_type not in range(1, 7):
            raise ValueError(
                "function type {0} not recognised".format(function_type))

        if function_type == 1:
            order = int(order)
            n = np.linspace(-1, 1, Pmax - Pmin + 1)
            temp = np.zeros((Pmax - Pmin + 1, order), dtype=float)
            temp[:, 0] = 1
            temp[:, 1] = n
            for i in range(2, order):
                temp[:, i] = 2 * n * temp[:, i-1] - temp[:, i-2]
            
            for i in range(0, order):
                temp[:, i] *= coefficients[i]

            dispersion = temp.sum(axis=1)


        elif function_type == 2:
            # Legendre polynomial.
            if None in (order, Pmin, Pmax, coefficients):
                raise TypeError("order, Pmin, Pmax and coefficients required "
                                "for a Chebyshev or Legendre polynomial")

            Pmean = (Pmax + Pmin)/2
            Pptp = Pmax - Pmin
            x = (np.arange(num_pixels) + 1 - Pmean)/(Pptp/2)
            p0 = np.ones(num_pixels)
            p1 = mean_dispersion_delta

            dispersion = coefficients[0] * p0 + coefficients[1] * p1
            for i in range(2, int(order)):
                if function_type == 1:
                    # Chebyshev
                    p2 = 2 * x * p1 - p0
                else:
                    # Legendre
                    p2 = ((2*i - 1)*x*p1 - (i - 1)*p0) / i

                dispersion += p2 * coefficients[i]
                p0, p1 = (p1, p2)

        elif function_type == 3:
            # Cubic spline.
            if None in (order, Pmin, Pmax, coefficients):
                raise TypeError("order, Pmin, Pmax and coefficients required "
                                "for a cubic spline mapping")
            s = (np.arange(num_pixels, dtype=float) + 1 - Pmin)/(Pmax - Pmin) \
              * order
            j = s.astype(int).clip(0, order - 1)
            a, b = (j + 1 - s, s - j)
            x = np.array([
                a**3,
                1 + 3*a*(1 + a*b),
                1 + 3*b*(1 + a*b),
                b**3])
            dispersion = np.dot(np.array(coefficients), x.T)

        else:
            raise NotImplementedError("function type not implemented yet")

    else:
        raise ValueError(
            "dispersion type {0} not recognised".format(dispersion_type))

    # Apply redshift correction.
    dispersion = weight * (dispersion + offset) / (1 + redshift)
    return dispersion


def common_dispersion_map(spectra, full_output=True):
    """
    Produce a common dispersion mapping for (potentially overlapping) spectra
    and minimize the number of resamples required. Pixel bin edges are
    preferred from bluer to redder wavelengths.

    :param spectra:
        A list of spectra to produce the mapping for.

    :param full_output: [optional]
        Optinally return the indices, and the sorted spectra.

    :returns:
        An array of common dispersion values. If `full_output` is set to `True`,
        then a three-length tuple will be returned, containing the common
        dispersion pixels, the common dispersion map indices for each spectrum,
        and a list of the sorted spectra.
    """

    # Make spectra blue to right.
    spectra = sorted(spectra, key=lambda s: s.dispersion[0])

    common = []
    discard_bluest_pixels = None
    for i, blue_spectrum in enumerate(spectra[:-1]):
        red_spectrum = spectra[i + 1]

        # Do they overlap?
        if blue_spectrum.dispersion[-1] >= red_spectrum.dispersion[0] \
        and red_spectrum.dispersion[-1] >= blue_spectrum.dispersion[0]:
            
            # Take the "entire" blue spectrum then discard some blue pixels from
            # the red spectrum.
            common.extend(blue_spectrum.dispersion[discard_bluest_pixels:])
            discard_bluest_pixels = red_spectrum.dispersion.searchsorted(
                blue_spectrum.dispersion[-1])

        else:
            # Can just extend the existing map, modulo the first N-ish pixels.
            common.extend(blue_spectrum.dispersion[discard_bluest_pixels:])
            discard_bluest_pixels = None

    # For the last spectrum.
    if len(spectra) > 1:
        common.extend(red_spectrum.dispersion[discard_bluest_pixels:])

    else:
        common = spectra[0].dispersion.copy()

    # Ensure that we have sorted, unique values from blue to red.
    common = np.unique(common)

    assert np.all(np.diff(common) > 0), \
        "Spectra must be contiguous from blue to red"

    if full_output:
        indices = [common.searchsorted(s.dispersion) for s in spectra]
        return (common, indices, spectra)

    return common

def stitch(spectra, linearize_dispersion = False):
    """
    Stitch spectra together, some of which may have overlapping dispersion
    ranges. This is a crude (knowingly incorrect) approximation: we interpolate
    fluxes without ensuring total conservation.

    :param spectra:
        A list of potentially overlapping spectra.
    """

    # Create common mapping.
    N = len(spectra)
    if linearize_dispersion:
        min_disp, max_disp = np.inf, -np.inf
        min_disp_step = 999
        for spectrum in spectra:
            min_disp_step = min(min_disp_step, np.min(np.diff(spectrum.dispersion)))
            min_disp = min(min_disp, np.min(spectrum.dispersion))
            max_disp = max(max_disp, np.max(spectrum.dispersion))
        linear_dispersion = np.arange(min_disp, max_disp+min_disp_step, min_disp_step)
    else:
        dispersion, indices, spectra = common_dispersion_map(spectra, True)
    common_flux = np.zeros((N, dispersion.size))
    common_ivar = np.zeros_like(common_flux)

    for i, (j, spectrum) in enumerate(zip(indices, spectra)):
        common_flux[i, j] = np.interp(
            dispersion[j], spectrum.dispersion, spectrum.flux,
            left=0, right=0)
        common_ivar[i, j] = spectrum.ivar

    finite = np.isfinite(common_flux * common_ivar)
    common_flux[~finite] = 0
    common_ivar[~finite] = 0

    numerator = np.sum(common_flux * common_ivar, axis=0)
    denominator = np.sum(common_ivar, axis=0)

    flux, ivar = (numerator/denominator, denominator)
    
    if linear_dispersion:
        new_flux = np.interp(linear_dispersion, dispersion, flux, left=0, right=0)
        new_ivar = np.interp(linear_dispersion, dispersion, ivar, left=0, right=0)
        return Spectrum(linear_dispersion, new_flux, new_ivar)

    # Create a spectrum with no header provenance.
    return Spectrum1D(dispersion, flux, ivar)
    
<|MERGE_RESOLUTION|>--- conflicted
+++ resolved
@@ -389,7 +389,6 @@
             return
         
         else:
-<<<<<<< HEAD
 
             crpix1, crval1 = 1, self.dispersion.min()
             cdelt1 = np.mean(np.diff(self.dispersion))
@@ -441,60 +440,7 @@
             else:
                 # We have a linear dispersion!
                 hdu = fits.PrimaryHDU(np.array(self.flux))
-=======
-
-            crpix1, crval1 = 1, self.dispersion.min()
-            cdelt1 = np.mean(np.diff(self.dispersion))
-            naxis1 = len(self.dispersion)
-            
-            linear_dispersion = crval1 + (np.arange(naxis1) - crpix1) * cdelt1
-
-            ## Check for linear dispersion map
-            maxdiff = np.max(np.abs(linear_dispersion - self.dispersion))
-            if maxdiff > 1e-3:
-                ## TODO Come up with something better...
-                ## Frustratingly, it seems like there's no easy way to make an IRAF splot-compatible
-                ## way of storing the dispersion data for an arbitrary dispersion sampling.
-                ## The standard way of doing it requires putting every dispersion point in the
-                ## WAT2_xxx header.
-                
-                ## So just implemented it as a binary table with names according to 
-                ## http://iraf.noao.edu/projects/spectroscopy/formats/sptable.html
-                ## It doesn't work because I have not put in WCS headers, but I do not know
-                ## how to tell it to look for those.
-                
-                ## I think some of these links below may provide a better solution though
-                ## http://iraf.noao.edu/projects/spectroscopy/formats/onedspec.html
-                ## http://www.cv.nrao.edu/fits/
-                ## http://stsdas.stsci.edu/cgi-bin/gethelp.cgi?specwcs
-                
-                ## python 2(?) hack needs the b prefix
-                ## https://github.com/numpy/numpy/issues/2407
-                
-                headers = {}
-
-                dispcol = fits.Column(name=b"WAVELENGTH[COORD]",
-                                      format="D",
-                                      array=self.dispersion)
-                fluxcol = fits.Column(name=b"SPECTRUM[FLUX]",
-                                      format="D",
-                                      array=self.flux)
-                errscol = fits.Column(name=b"SPECTRUM[SIGMA]",
-                                      format="D",
-                                      array=(self.ivar)**-0.5)
-                
-                coldefs = fits.ColDefs([dispcol, fluxcol, errscol])
-                hdu = fits.BinTableHDU.from_columns(coldefs)
-                hdu.header.update(headers)
-                hdu.writeto(filename, output_verify=output_verify, clobber=clobber)
-
-                return
-
-            else:
-                # We have a linear dispersion!
-                hdu = fits.PrimaryHDU(np.array(self.flux))
                 hdu2 = fits.ImageHDU(np.array(self.ivar))
->>>>>>> 68bd28c9
     
                 #headers = self.headers.copy()
                 headers = {}
@@ -511,12 +457,8 @@
                     except ValueError:
                         #logger.warn("Could not save header key/value combination: %s = %s" % (key, value, ))
                         print("Could not save header key/value combination: %s = %s".format(key, value))
-<<<<<<< HEAD
-                hdu.writeto(filename, output_verify=output_verify, clobber=clobber)
-=======
                 hdulist = fits.HDUList([hdu,hdu2])
                 hdulist.writeto(filename, output_verify=output_verify, clobber=clobber)
->>>>>>> 68bd28c9
                 return
 
     def redshift(self, v=None, z=None):
