--- conflicted
+++ resolved
@@ -119,11 +119,8 @@
             cls.read_alex_spectrum,
             cls.read_ceres,
             cls.read_multispec,
-<<<<<<< HEAD
-            cls.read_neid #E. Holmbeck added
-=======
-            cls.read_galah,
->>>>>>> 04bab258
+            cls.read_neid, #E. Holmbeck added
+            cls.read_galah
         )
 
         failure_exceptions = []
