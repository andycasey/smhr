--- conflicted
+++ resolved
@@ -11,11 +11,7 @@
  - Alex Ji (Carnegie Observatories)
 
 VERSION NOTE:
-<<<<<<< HEAD
-- The branch `refactor-scatterplot` has an updated and improved GUI (as of Jan 2020). These have not been merged into master yet.
-=======
 - The branch `refactor-scatterplot` has an updated and improved GUI (as of Jan 2020). These have not been merged into master yet but should be soon.
->>>>>>> 253e7906
 - The `master` branch is currently frozen to a version from about July 2019.
 - v0.22 (formerly branch `better-errors`) is a frozen version that is the result of a big update on May 30, 2019. It is considered a stable version.
 - v0.2 is a frozen development version, v0.21 is a slightly more recently frozen version. 
@@ -58,9 +54,6 @@
 ~/anaconda/Launcher.app/Contents/Resources/qt_menu.nib
 /usr/local/Cellar/qt/4.8.7_1/lib/QtGui.framework/Versions/4/Resources/qt_menu.nib
 ```
-<<<<<<< HEAD
-- There are sometimes some problems with segfaults due to the GUI library. We hope this will go away when we move away from pyside. Sorry.
-=======
 - There are sometimes some problems with segfaults due to the GUI library. We hope this will go away when we move away from pyside. Sorry.
 
 MOOG
@@ -69,5 +62,4 @@
 
 This version is not the most efficient, and it computes synthetic spectra only to about 0.003 accuracy. It is modified from the 2017 February version of MOOG from Chris Sneden's website (there has been an update made in Nov 2019 that Alex has not investigated yet). It includes Jennifer Sobeck's scattering routines (turned on and off with the flag `scat`, which is not true in the default MOOG 2017) and the fixes to the Barklem damping that were implemented in the 2014 MOOG refactoring.
 
-Note that by default right now, we require you to have an executable called `MOOGSILENT` callable from your `$PATH` environment variable. Specifically, we use the version of MOOG that you get from `which MOOGSILENT`. We may change this in the future.
->>>>>>> 253e7906
+Note that by default right now, we require you to have an executable called `MOOGSILENT` callable from your `$PATH` environment variable. Specifically, we use the version of MOOG that you get from `which MOOGSILENT`. We may change this in the future.