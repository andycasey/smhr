[![Build Status](https://travis-ci.org/andycasey/smhr.svg?branch=master)](https://travis-ci.org/andycasey/smhr)

Spectroscopy Made Harder
------------------------
Gotta pay back that tech debt.


Authors
-------
 - Andrew R. Casey (Monash)
 - Alex Ji (University of Chicago)
 - Erika Holmbeck (Carnegie Observatories)

Installation
------------

* Get anaconda https://www.anaconda.com/

* Create a new environment and install required libraries:
For M1 macs, note that pyside2 has to be run in Rosetta. Thus, you can install it in this way:
```
conda create -c conda-forge/osx-64 --name smhr-py3 python=3.8 scipy numpy=1.22.4 matplotlib=3.1.3 six astropy ipython python.app requests pyside2=5.13.2 yaml
```
Currently (as of May 2022) anaconda on M1/ARM chips by default includes channels that search through `osx-arm64` and `noarch` but not `osx-64`.
Also, newer versions of pyside2 appear to have changed some syntax on dialog boxes. We will update this eventually but for now you can install the older pyside2 version.

For older Macs or other computers, this worked fine:
```
conda create -c conda-forge --name smhr-py3 python=3.8 scipy numpy=1.22.4 matplotlib=3.1.3 six astropy ipython python.app requests
conda activate smhr-py3
conda install -c conda-forge pyside2=5.13.2
conda install -c conda-forge yaml
```

* Download and install this branch:
```
git clone https://github.com/andycasey/smhr.git 
cd smhr
python setup.py develop
```
Due to data not being copied, it is best to do `develop` instead of install. Someday we will fix this.

* Try running it:
```
cd smh/gui
pythonw __main__.py #pythonw is installed with python.app and fixes menubar issues
```

Note: you can also open smhr with `python` or `ipython`, but the menu bar may not work.
It appears you can fix this by clicking outside SMHR then clicking back in. But using `pythonw` is better.
Details: https://stackoverflow.com/questions/48738805/mac-pyqt5-menubar-not-active-until-unfocusing-refocusing-the-app
<<<<<<< HEAD

* Install moog17scat (see below) and add it to your path.
=======
>>>>>>> 04bab258

* Install moog17scat (see below) and add it to your path.

* Some installation notes for Linux/Debian. It takes a very long time to install pyside2 (hours?) so be patient. Thanks to Shivani Shah and Terese Hansen for this information.
```
Install Python 3.7 from anaconda

create a new environment for smhr-py3:
> conda create --name smhr-py3 python=3.8 scipy numpy=1.22.4 matplotlib=3.1.3 six astropy ipython requests

Activate environment:
> conda activate smhr-py3

Install pyside2:
> conda install -c conda-forge pyside2=5.13.2


Install yaml
> conda install -c conda-forge yaml

Get smhr:
> git clone https://github.com/andycasey/smhr.git 
> cd smhr
> python setup.py develop

Start smhr:
> cd smh/gui
> ipython __main__.py
```

MOOG
----
It is currently recommended that you use this version of MOOG: https://github.com/alexji/moog17scat

Follow the usual MOOG installation instructions. When you compile MOOG, make sure that you have not activated any anaconda environments, because it can mess up the gfortran flags.
Note that SMHR requires you to have an executable called `MOOGSILENT` callable from your `$PATH` environment variable. Specifically, it uses the version of MOOG that you get from `which MOOGSILENT`.

This version is modified from the 2017 February version of MOOG from Chris Sneden's website. It includes Jennifer Sobeck's scattering routines (turned on and off with the flag `scat`, which is not true in the default MOOG 2017) and the fixes to the Barklem damping that were implemented in the 2014 MOOG refactoring.
There is now a 2019 November version of MOOG, but it did not add anything different unless you use the HF molecule or work on combined spectra of globular clusters. It did also start forcing MOOG to read everything as loggf from linelists, rather than logging things if all the loggfs were positive. But in SMHR we add a fake line whenever this is detected, so it does impact anything here.

Note that Alex has recently (Nov 16, 2021) fixed a bug in moog17scat that existed since the beginning and resulted in continuum accuracy only at the 0.003 when scattering is on. He also fixed a bug in isotopes.
See the README for `moog17scat` if you have concerns.
(Note May 2022: Alex has updated the master branch of moog17scat so this is done by default.)


VERSION HISTORY:
----------------
- The current master branch is python 3.
- March 5, 2024: starting from 4b7732ceaff1ba1bff9e5c36b891b2c0a8ab03a3, Alex has updated the mean abundances. Two important changes: (1) on the stellar parameters tab the average [Fe I,II/H] was previously reported as the median abundance. It now shows the mean abundance in parentheses. (2) on the review tab and in previous abundance summaries, I had mistakenly applied a weight based on the statistical uncertainty instead of using the straight mean abundance. It now uses no weights to calculate the mean.
- Alex has ported SMHR to python 3 in branch `py38-mpl313`. It now uses pyside2 and updated libraries for matplotlib. It is also way easier to install, not relying on some obscure libraries that were no longer maintained. Also added damping selection.
- The branch `refactor-scatterplot` has an updated and improved GUI (as of Jan 2020). These have not been merged into master yet but should be soon.
- Until Feb 2022, the `master` branch was frozen to a version from about July 2019.
- v0.22 (formerly branch `better-errors`) is a frozen version that is the result of a big update on May 30, 2019. It is considered a stable version.
- v0.2 is a frozen development version, v0.21 is a slightly more recently frozen version. 
- v0.1 is the current stable version. Things are working and it is being used for papers.

Note v0.1 and v0.2 files are not compatible, but there is a script to convert old save files into new save files.
There is not a way to convert files from the old SMH to new SMHR.<|MERGE_RESOLUTION|>--- conflicted
+++ resolved
@@ -36,6 +36,8 @@
 ```
 git clone https://github.com/andycasey/smhr.git 
 cd smhr
+git checkout -b py38-mpl313
+git pull origin py38-mpl313
 python setup.py develop
 ```
 Due to data not being copied, it is best to do `develop` instead of install. Someday we will fix this.
@@ -49,11 +51,6 @@
 Note: you can also open smhr with `python` or `ipython`, but the menu bar may not work.
 It appears you can fix this by clicking outside SMHR then clicking back in. But using `pythonw` is better.
 Details: https://stackoverflow.com/questions/48738805/mac-pyqt5-menubar-not-active-until-unfocusing-refocusing-the-app
-<<<<<<< HEAD
-
-* Install moog17scat (see below) and add it to your path.
-=======
->>>>>>> 04bab258
 
 * Install moog17scat (see below) and add it to your path.
 
